/*
 * Copyright (c) 2009-2012, Salvatore Sanfilippo <antirez at gmail dot com>
 * All rights reserved.
 *
 * Redistribution and use in source and binary forms, with or without
 * modification, are permitted provided that the following conditions are met:
 *
 *   * Redistributions of source code must retain the above copyright notice,
 *     this list of conditions and the following disclaimer.
 *   * Redistributions in binary form must reproduce the above copyright
 *     notice, this list of conditions and the following disclaimer in the
 *     documentation and/or other materials provided with the distribution.
 *   * Neither the name of Redis nor the names of its contributors may be used
 *     to endorse or promote products derived from this software without
 *     specific prior written permission.
 *
 * THIS SOFTWARE IS PROVIDED BY THE COPYRIGHT HOLDERS AND CONTRIBUTORS "AS IS"
 * AND ANY EXPRESS OR IMPLIED WARRANTIES, INCLUDING, BUT NOT LIMITED TO, THE
 * IMPLIED WARRANTIES OF MERCHANTABILITY AND FITNESS FOR A PARTICULAR PURPOSE
 * ARE DISCLAIMED. IN NO EVENT SHALL THE COPYRIGHT OWNER OR CONTRIBUTORS BE
 * LIABLE FOR ANY DIRECT, INDIRECT, INCIDENTAL, SPECIAL, EXEMPLARY, OR
 * CONSEQUENTIAL DAMAGES (INCLUDING, BUT NOT LIMITED TO, PROCUREMENT OF
 * SUBSTITUTE GOODS OR SERVICES; LOSS OF USE, DATA, OR PROFITS; OR BUSINESS
 * INTERRUPTION) HOWEVER CAUSED AND ON ANY THEORY OF LIABILITY, WHETHER IN
 * CONTRACT, STRICT LIABILITY, OR TORT (INCLUDING NEGLIGENCE OR OTHERWISE)
 * ARISING IN ANY WAY OUT OF THE USE OF THIS SOFTWARE, EVEN IF ADVISED OF THE
 * POSSIBILITY OF SUCH DAMAGE.
 */

#ifndef __REDIS_H
#define __REDIS_H

#include "fmacros.h"
#include "config.h"
#include "solarisfixes.h"
#include "rio.h"

#include <stdio.h>
#include <stdlib.h>
#include <string.h>
#include <time.h>
#include <limits.h>
#include <unistd.h>
#include <errno.h>
#include <inttypes.h>
#include <pthread.h>
#include <syslog.h>
#include <netinet/in.h>
#include <lua.h>
#include <signal.h>

typedef long long mstime_t; /* millisecond time type. */

#include "ae.h"      /* Event driven programming library */
#include "sds.h"     /* Dynamic safe strings */
#include "dict.h"    /* Hash tables */
#include "adlist.h"  /* Linked lists */
#include "zmalloc.h" /* total memory usage aware version of malloc/free */
#include "anet.h"    /* Networking the easy way */
#include "ziplist.h" /* Compact list data structure */
#include "intset.h"  /* Compact integer set structure */
#include "version.h" /* Version macro */
#include "util.h"    /* Misc functions useful in many places */
#include "latency.h" /* Latency monitor API */
#include "sparkline.h" /* ASCII graphs API */
#include "quicklist.h"  /* Lists are encoded as linked lists of
                           N-elements flat arrays */
#include "rax.h"     /* Radix tree */

/* Following includes allow test functions to be called from Redis main() */
#include "zipmap.h"
#include "sha1.h"
#include "endianconv.h"
#include "crc64.h"

/* Error codes */
#define C_OK                    0
#define C_ERR                   -1

/* Static server configuration */
#define CONFIG_DEFAULT_DYNAMIC_HZ 1             /* Adapt hz to # of clients.*/
#define CONFIG_DEFAULT_HZ        10             /* Time interrupt calls/sec. */
#define CONFIG_MIN_HZ            1
#define CONFIG_MAX_HZ            500
#define MAX_CLIENTS_PER_CLOCK_TICK 200          /* HZ is adapted based on that. */
#define CONFIG_DEFAULT_SERVER_PORT        6379  /* TCP port. */
#define CONFIG_DEFAULT_TCP_BACKLOG       511    /* TCP listen backlog. */
#define CONFIG_DEFAULT_CLIENT_TIMEOUT       0   /* Default client timeout: infinite */
#define CONFIG_DEFAULT_DBNUM     16
#define CONFIG_DEFAULT_IO_THREADS_NUM 1         /* Single threaded by default */
#define CONFIG_DEFAULT_IO_THREADS_DO_READS 0    /* Read + parse from threads? */
#define CONFIG_MAX_LINE    1024
#define CRON_DBS_PER_CALL 16
#define NET_MAX_WRITES_PER_EVENT (1024*64)
#define PROTO_SHARED_SELECT_CMDS 10
#define OBJ_SHARED_INTEGERS 10000
#define OBJ_SHARED_BULKHDR_LEN 32
#define LOG_MAX_LEN    1024 /* Default maximum length of syslog messages.*/
#define AOF_REWRITE_PERC  100
#define AOF_REWRITE_MIN_SIZE (64*1024*1024)
#define AOF_REWRITE_ITEMS_PER_CMD 64
#define AOF_READ_DIFF_INTERVAL_BYTES (1024*10)
#define CONFIG_DEFAULT_SLOWLOG_LOG_SLOWER_THAN 10000
#define CONFIG_DEFAULT_SLOWLOG_MAX_LEN 128
#define CONFIG_DEFAULT_MAX_CLIENTS 10000
#define CONFIG_AUTHPASS_MAX_LEN 512
#define CONFIG_DEFAULT_SLAVE_PRIORITY 100
#define CONFIG_DEFAULT_REPL_TIMEOUT 60
#define CONFIG_DEFAULT_REPL_PING_SLAVE_PERIOD 10
#define CONFIG_RUN_ID_SIZE 40
#define RDB_EOF_MARK_SIZE 40
#define CONFIG_DEFAULT_REPL_BACKLOG_SIZE (1024*1024)    /* 1mb */
#define CONFIG_DEFAULT_REPL_BACKLOG_TIME_LIMIT (60*60)  /* 1 hour */
#define CONFIG_REPL_BACKLOG_MIN_SIZE (1024*16)          /* 16k */
#define CONFIG_BGSAVE_RETRY_DELAY 5 /* Wait a few secs before trying again. */
#define CONFIG_DEFAULT_PID_FILE "/var/run/redis.pid"
#define CONFIG_DEFAULT_SYSLOG_IDENT "redis"
#define CONFIG_DEFAULT_CLUSTER_CONFIG_FILE "nodes.conf"
#define CONFIG_DEFAULT_CLUSTER_ANNOUNCE_IP NULL         /* Auto detect. */
#define CONFIG_DEFAULT_CLUSTER_ANNOUNCE_PORT 0          /* Use server.port */
#define CONFIG_DEFAULT_CLUSTER_ANNOUNCE_BUS_PORT 0      /* Use +10000 offset. */
#define CONFIG_DEFAULT_DAEMONIZE 0
#define CONFIG_DEFAULT_UNIX_SOCKET_PERM 0
#define CONFIG_DEFAULT_TCP_KEEPALIVE 300
#define CONFIG_DEFAULT_PROTECTED_MODE 1
#define CONFIG_DEFAULT_GOPHER_ENABLED 0
#define CONFIG_DEFAULT_LOGFILE ""
#define CONFIG_DEFAULT_SYSLOG_ENABLED 0
#define CONFIG_DEFAULT_STOP_WRITES_ON_BGSAVE_ERROR 1
#define CONFIG_DEFAULT_RDB_COMPRESSION 1
#define CONFIG_DEFAULT_RDB_CHECKSUM 1
#define CONFIG_DEFAULT_RDB_FILENAME "dump.rdb"
#define CONFIG_DEFAULT_REPL_DISKLESS_SYNC 0
#define CONFIG_DEFAULT_REPL_DISKLESS_SYNC_DELAY 5
#define CONFIG_DEFAULT_RDB_KEY_SAVE_DELAY 0
#define CONFIG_DEFAULT_SLAVE_SERVE_STALE_DATA 1
#define CONFIG_DEFAULT_SLAVE_READ_ONLY 1
#define CONFIG_DEFAULT_SLAVE_IGNORE_MAXMEMORY 1
#define CONFIG_DEFAULT_SLAVE_ANNOUNCE_IP NULL
#define CONFIG_DEFAULT_SLAVE_ANNOUNCE_PORT 0
#define CONFIG_DEFAULT_REPL_DISABLE_TCP_NODELAY 0
#define CONFIG_DEFAULT_MAXMEMORY 0
#define CONFIG_DEFAULT_MAXMEMORY_SAMPLES 5
#define CONFIG_DEFAULT_LFU_LOG_FACTOR 10
#define CONFIG_DEFAULT_LFU_DECAY_TIME 1
#define CONFIG_DEFAULT_AOF_FILENAME "appendonly.aof"
#define CONFIG_DEFAULT_AOF_NO_FSYNC_ON_REWRITE 0
#define CONFIG_DEFAULT_AOF_LOAD_TRUNCATED 1
#define CONFIG_DEFAULT_AOF_USE_RDB_PREAMBLE 1
#define CONFIG_DEFAULT_ACTIVE_REHASHING 1
#define CONFIG_DEFAULT_AOF_REWRITE_INCREMENTAL_FSYNC 1
#define CONFIG_DEFAULT_RDB_SAVE_INCREMENTAL_FSYNC 1
#define CONFIG_DEFAULT_MIN_SLAVES_TO_WRITE 0
#define CONFIG_DEFAULT_MIN_SLAVES_MAX_LAG 10
#define CONFIG_DEFAULT_ACL_FILENAME ""
#define NET_IP_STR_LEN 46 /* INET6_ADDRSTRLEN is 46, but we need to be sure */
#define NET_PEER_ID_LEN (NET_IP_STR_LEN+32) /* Must be enough for ip:port */
#define CONFIG_BINDADDR_MAX 16
#define CONFIG_MIN_RESERVED_FDS 32
#define CONFIG_DEFAULT_LATENCY_MONITOR_THRESHOLD 0
#define CONFIG_DEFAULT_SLAVE_LAZY_FLUSH 0
#define CONFIG_DEFAULT_LAZYFREE_LAZY_EVICTION 0
#define CONFIG_DEFAULT_LAZYFREE_LAZY_EXPIRE 0
#define CONFIG_DEFAULT_LAZYFREE_LAZY_SERVER_DEL 0
#define CONFIG_DEFAULT_ALWAYS_SHOW_LOGO 0
#define CONFIG_DEFAULT_ACTIVE_DEFRAG 0
#define CONFIG_DEFAULT_DEFRAG_THRESHOLD_LOWER 10 /* don't defrag when fragmentation is below 10% */
#define CONFIG_DEFAULT_DEFRAG_THRESHOLD_UPPER 100 /* maximum defrag force at 100% fragmentation */
#define CONFIG_DEFAULT_DEFRAG_IGNORE_BYTES (100<<20) /* don't defrag if frag overhead is below 100mb */
#define CONFIG_DEFAULT_DEFRAG_CYCLE_MIN 5 /* 5% CPU min (at lower threshold) */
#define CONFIG_DEFAULT_DEFRAG_CYCLE_MAX 75 /* 75% CPU max (at upper threshold) */
#define CONFIG_DEFAULT_DEFRAG_MAX_SCAN_FIELDS 1000 /* keys with more than 1000 fields will be processed separately */
#define CONFIG_DEFAULT_PROTO_MAX_BULK_LEN (512ll*1024*1024) /* Bulk request max size */
#define CONFIG_DEFAULT_TRACKING_TABLE_MAX_FILL 10 /* 10% tracking table max fill. */

#define ACTIVE_EXPIRE_CYCLE_LOOKUPS_PER_LOOP 20 /* Loopkups per loop. */
#define ACTIVE_EXPIRE_CYCLE_FAST_DURATION 1000 /* Microseconds */
#define ACTIVE_EXPIRE_CYCLE_SLOW_TIME_PERC 25 /* CPU max % for keys collection */
#define ACTIVE_EXPIRE_CYCLE_SLOW 0
#define ACTIVE_EXPIRE_CYCLE_FAST 1

/* Children process will exit with this status code to signal that the
 * process terminated without an error: this is useful in order to kill
 * a saving child (RDB or AOF one), without triggering in the parent the
 * write protection that is normally turned on on write errors.
 * Usually children that are terminated with SIGUSR1 will exit with this
 * special code. */
#define SERVER_CHILD_NOERROR_RETVAL    255

/* Instantaneous metrics tracking. */
#define STATS_METRIC_SAMPLES 16     /* Number of samples per metric. */
#define STATS_METRIC_COMMAND 0      /* Number of commands executed. */
#define STATS_METRIC_NET_INPUT 1    /* Bytes read to network .*/
#define STATS_METRIC_NET_OUTPUT 2   /* Bytes written to network. */
#define STATS_METRIC_COUNT 3

/* Protocol and I/O related defines */
#define PROTO_MAX_QUERYBUF_LEN  (1024*1024*1024) /* 1GB max query buffer. */
#define PROTO_IOBUF_LEN         (1024*16)  /* Generic I/O buffer size */
#define PROTO_REPLY_CHUNK_BYTES (16*1024) /* 16k output buffer */
#define PROTO_INLINE_MAX_SIZE   (1024*64) /* Max size of inline reads */
#define PROTO_MBULK_BIG_ARG     (1024*32)
#define LONG_STR_SIZE      21          /* Bytes needed for long -> str + '\0' */
#define REDIS_AUTOSYNC_BYTES (1024*1024*32) /* fdatasync every 32MB */

#define LIMIT_PENDING_QUERYBUF (4*1024*1024) /* 4mb */

/* When configuring the server eventloop, we setup it so that the total number
 * of file descriptors we can handle are server.maxclients + RESERVED_FDS +
 * a few more to stay safe. Since RESERVED_FDS defaults to 32, we add 96
 * in order to make sure of not over provisioning more than 128 fds. */
#define CONFIG_FDSET_INCR (CONFIG_MIN_RESERVED_FDS+96)

/* Hash table parameters */
#define HASHTABLE_MIN_FILL        10      /* Minimal hash table fill 10% */

/* Command flags. Please check the command table defined in the redis.c file
 * for more information about the meaning of every flag. */
#define CMD_WRITE (1ULL<<0)            /* "write" flag */
#define CMD_READONLY (1ULL<<1)         /* "read-only" flag */
#define CMD_DENYOOM (1ULL<<2)          /* "use-memory" flag */
#define CMD_MODULE (1ULL<<3)           /* Command exported by module. */
#define CMD_ADMIN (1ULL<<4)            /* "admin" flag */
#define CMD_PUBSUB (1ULL<<5)           /* "pub-sub" flag */
#define CMD_NOSCRIPT (1ULL<<6)         /* "no-script" flag */
#define CMD_RANDOM (1ULL<<7)           /* "random" flag */
#define CMD_SORT_FOR_SCRIPT (1ULL<<8)  /* "to-sort" flag */
#define CMD_LOADING (1ULL<<9)          /* "ok-loading" flag */
#define CMD_STALE (1ULL<<10)           /* "ok-stale" flag */
#define CMD_SKIP_MONITOR (1ULL<<11)    /* "no-monitor" flag */
#define CMD_SKIP_SLOWLOG (1ULL<<12)    /* "no-slowlog" flag */
#define CMD_ASKING (1ULL<<13)          /* "cluster-asking" flag */
#define CMD_FAST (1ULL<<14)            /* "fast" flag */

/* Command flags used by the module system. */
#define CMD_MODULE_GETKEYS (1ULL<<15)  /* Use the modules getkeys interface. */
#define CMD_MODULE_NO_CLUSTER (1ULL<<16) /* Deny on Redis Cluster. */

/* Command flags that describe ACLs categories. */
#define CMD_CATEGORY_KEYSPACE (1ULL<<17)
#define CMD_CATEGORY_READ (1ULL<<18)
#define CMD_CATEGORY_WRITE (1ULL<<19)
#define CMD_CATEGORY_SET (1ULL<<20)
#define CMD_CATEGORY_SORTEDSET (1ULL<<21)
#define CMD_CATEGORY_LIST (1ULL<<22)
#define CMD_CATEGORY_HASH (1ULL<<23)
#define CMD_CATEGORY_STRING (1ULL<<24)
#define CMD_CATEGORY_BITMAP (1ULL<<25)
#define CMD_CATEGORY_HYPERLOGLOG (1ULL<<26)
#define CMD_CATEGORY_GEO (1ULL<<27)
#define CMD_CATEGORY_STREAM (1ULL<<28)
#define CMD_CATEGORY_PUBSUB (1ULL<<29)
#define CMD_CATEGORY_ADMIN (1ULL<<30)
#define CMD_CATEGORY_FAST (1ULL<<31)
#define CMD_CATEGORY_SLOW (1ULL<<32)
#define CMD_CATEGORY_BLOCKING (1ULL<<33)
#define CMD_CATEGORY_DANGEROUS (1ULL<<34)
#define CMD_CATEGORY_CONNECTION (1ULL<<35)
#define CMD_CATEGORY_TRANSACTION (1ULL<<36)
#define CMD_CATEGORY_SCRIPTING (1ULL<<37)

/* AOF states */
#define AOF_OFF 0             /* AOF is off */
#define AOF_ON 1              /* AOF is on */
#define AOF_WAIT_REWRITE 2    /* AOF waits rewrite to start appending */

/* Client flags */
#define CLIENT_SLAVE (1<<0)   /* This client is a repliaca */
#define CLIENT_MASTER (1<<1)  /* This client is a master */
#define CLIENT_MONITOR (1<<2) /* This client is a slave monitor, see MONITOR */
#define CLIENT_MULTI (1<<3)   /* This client is in a MULTI context */
#define CLIENT_BLOCKED (1<<4) /* The client is waiting in a blocking operation */
#define CLIENT_DIRTY_CAS (1<<5) /* Watched keys modified. EXEC will fail. */
#define CLIENT_CLOSE_AFTER_REPLY (1<<6) /* Close after writing entire reply. */
#define CLIENT_UNBLOCKED (1<<7) /* This client was unblocked and is stored in
                                  server.unblocked_clients */
#define CLIENT_LUA (1<<8) /* This is a non connected client used by Lua */
#define CLIENT_ASKING (1<<9)     /* Client issued the ASKING command */
#define CLIENT_CLOSE_ASAP (1<<10)/* Close this client ASAP */
#define CLIENT_UNIX_SOCKET (1<<11) /* Client connected via Unix domain socket */
#define CLIENT_DIRTY_EXEC (1<<12)  /* EXEC will fail for errors while queueing */
#define CLIENT_MASTER_FORCE_REPLY (1<<13)  /* Queue replies even if is master */
#define CLIENT_FORCE_AOF (1<<14)   /* Force AOF propagation of current cmd. */
#define CLIENT_FORCE_REPL (1<<15)  /* Force replication of current cmd. */
#define CLIENT_PRE_PSYNC (1<<16)   /* Instance don't understand PSYNC. */
#define CLIENT_READONLY (1<<17)    /* Cluster client is in read-only state. */
#define CLIENT_PUBSUB (1<<18)      /* Client is in Pub/Sub mode. */
#define CLIENT_PREVENT_AOF_PROP (1<<19)  /* Don't propagate to AOF. */
#define CLIENT_PREVENT_REPL_PROP (1<<20)  /* Don't propagate to slaves. */
#define CLIENT_PREVENT_PROP (CLIENT_PREVENT_AOF_PROP|CLIENT_PREVENT_REPL_PROP)
#define CLIENT_PENDING_WRITE (1<<21) /* Client has output to send but a write
                                        handler is yet not installed. */
#define CLIENT_REPLY_OFF (1<<22)   /* Don't send replies to client. */
#define CLIENT_REPLY_SKIP_NEXT (1<<23)  /* Set CLIENT_REPLY_SKIP for next cmd */
#define CLIENT_REPLY_SKIP (1<<24)  /* Don't send just this reply. */
#define CLIENT_LUA_DEBUG (1<<25)  /* Run EVAL in debug mode. */
#define CLIENT_LUA_DEBUG_SYNC (1<<26)  /* EVAL debugging without fork() */
#define CLIENT_MODULE (1<<27) /* Non connected client used by some module. */
#define CLIENT_PROTECTED (1<<28) /* Client should not be freed for now. */
#define CLIENT_PENDING_READ (1<<29) /* The client has pending reads and was put
                                       in the list of clients we can read
                                       from. */
#define CLIENT_PENDING_COMMAND (1<<30) /* Used in threaded I/O to signal after
                                          we return single threaded that the
                                          client has already pending commands
                                          to be executed. */
#define CLIENT_TRACKING (1<<31) /* Client enabled keys tracking in order to
                                   perform client side caching. */
#define CLIENT_TRACKING_BROKEN_REDIR (1ULL<<32) /* Target client is invalid. */

/* Client block type (btype field in client structure)
 * if CLIENT_BLOCKED flag is set. */
#define BLOCKED_NONE 0    /* Not blocked, no CLIENT_BLOCKED flag set. */
#define BLOCKED_LIST 1    /* BLPOP & co. */
#define BLOCKED_WAIT 2    /* WAIT for synchronous replication. */
#define BLOCKED_MODULE 3  /* Blocked by a loadable module. */
#define BLOCKED_STREAM 4  /* XREAD. */
#define BLOCKED_ZSET 5    /* BZPOP et al. */
#define BLOCKED_NUM 6     /* Number of blocked states. */

/* Client request types */
#define PROTO_REQ_INLINE 1
#define PROTO_REQ_MULTIBULK 2

/* Client classes for client limits, currently used only for
 * the max-client-output-buffer limit implementation. */
#define CLIENT_TYPE_NORMAL 0 /* Normal req-reply clients + MONITORs */
#define CLIENT_TYPE_SLAVE 1  /* Slaves. */
#define CLIENT_TYPE_PUBSUB 2 /* Clients subscribed to PubSub channels. */
#define CLIENT_TYPE_MASTER 3 /* Master. */
#define CLIENT_TYPE_OBUF_COUNT 3 /* Number of clients to expose to output
                                    buffer configuration. Just the first
                                    three: normal, slave, pubsub. */

/* Slave replication state. Used in server.repl_state for slaves to remember
 * what to do next. */
#define REPL_STATE_NONE 0 /* No active replication */
#define REPL_STATE_CONNECT 1 /* Must connect to master */
#define REPL_STATE_CONNECTING 2 /* Connecting to master */
/* --- Handshake states, must be ordered --- */
#define REPL_STATE_RECEIVE_PONG 3 /* Wait for PING reply */
#define REPL_STATE_SEND_AUTH 4 /* Send AUTH to master */
#define REPL_STATE_RECEIVE_AUTH 5 /* Wait for AUTH reply */
#define REPL_STATE_SEND_PORT 6 /* Send REPLCONF listening-port */
#define REPL_STATE_RECEIVE_PORT 7 /* Wait for REPLCONF reply */
#define REPL_STATE_SEND_IP 8 /* Send REPLCONF ip-address */
#define REPL_STATE_RECEIVE_IP 9 /* Wait for REPLCONF reply */
#define REPL_STATE_SEND_CAPA 10 /* Send REPLCONF capa */
#define REPL_STATE_RECEIVE_CAPA 11 /* Wait for REPLCONF reply */
#define REPL_STATE_SEND_PSYNC 12 /* Send PSYNC */
#define REPL_STATE_RECEIVE_PSYNC 13 /* Wait for PSYNC reply */
/* --- End of handshake states --- */
#define REPL_STATE_TRANSFER 14 /* Receiving .rdb from master */
#define REPL_STATE_CONNECTED 15 /* Connected to master */

/* State of slaves from the POV of the master. Used in client->replstate.
 * In SEND_BULK and ONLINE state the slave receives new updates
 * in its output queue. In the WAIT_BGSAVE states instead the server is waiting
 * to start the next background saving in order to send updates to it. */
#define SLAVE_STATE_WAIT_BGSAVE_START 6 /* We need to produce a new RDB file. */
#define SLAVE_STATE_WAIT_BGSAVE_END 7 /* Waiting RDB file creation to finish. */
#define SLAVE_STATE_SEND_BULK 8 /* Sending RDB file to slave. */
#define SLAVE_STATE_ONLINE 9 /* RDB file transmitted, sending just updates. */

/* Slave capabilities. */
#define SLAVE_CAPA_NONE 0
#define SLAVE_CAPA_EOF (1<<0)    /* Can parse the RDB EOF streaming format. */
#define SLAVE_CAPA_PSYNC2 (1<<1) /* Supports PSYNC2 protocol. */

/* Synchronous read timeout - slave side */
#define CONFIG_REPL_SYNCIO_TIMEOUT 5

/* List related stuff */
#define LIST_HEAD 0
#define LIST_TAIL 1
#define ZSET_MIN 0
#define ZSET_MAX 1

/* Sort operations */
#define SORT_OP_GET 0

/* Log levels */
#define LL_DEBUG 0
#define LL_VERBOSE 1
#define LL_NOTICE 2
#define LL_WARNING 3
#define LL_RAW (1<<10) /* Modifier to log without timestamp */
#define CONFIG_DEFAULT_VERBOSITY LL_NOTICE

/* Supervision options */
#define SUPERVISED_NONE 0
#define SUPERVISED_AUTODETECT 1
#define SUPERVISED_SYSTEMD 2
#define SUPERVISED_UPSTART 3

/* Anti-warning macro... */
#define UNUSED(V) ((void) V)

#define ZSKIPLIST_MAXLEVEL 64 /* Should be enough for 2^64 elements */
#define ZSKIPLIST_P 0.25      /* Skiplist P = 1/4 */

/* Append only defines */
#define AOF_FSYNC_NO 0
#define AOF_FSYNC_ALWAYS 1
#define AOF_FSYNC_EVERYSEC 2
#define CONFIG_DEFAULT_AOF_FSYNC AOF_FSYNC_EVERYSEC

/* Replication diskless load defines */
#define REPL_DISKLESS_LOAD_DISABLED 0
#define REPL_DISKLESS_LOAD_WHEN_DB_EMPTY 1
#define REPL_DISKLESS_LOAD_SWAPDB 2
#define CONFIG_DEFAULT_REPL_DISKLESS_LOAD REPL_DISKLESS_LOAD_DISABLED

/* Zipped structures related defaults */
#define OBJ_HASH_MAX_ZIPLIST_ENTRIES 512
#define OBJ_HASH_MAX_ZIPLIST_VALUE 64
#define OBJ_SET_MAX_INTSET_ENTRIES 512
#define OBJ_ZSET_MAX_ZIPLIST_ENTRIES 128
#define OBJ_ZSET_MAX_ZIPLIST_VALUE 64
#define OBJ_STREAM_NODE_MAX_BYTES 4096
#define OBJ_STREAM_NODE_MAX_ENTRIES 100

/* List defaults */
#define OBJ_LIST_MAX_ZIPLIST_SIZE -2
#define OBJ_LIST_COMPRESS_DEPTH 0

/* HyperLogLog defines */
#define CONFIG_DEFAULT_HLL_SPARSE_MAX_BYTES 3000

/* Sets operations codes */
#define SET_OP_UNION 0
#define SET_OP_DIFF 1
#define SET_OP_INTER 2

/* Redis maxmemory strategies. Instead of using just incremental number
 * for this defines, we use a set of flags so that testing for certain
 * properties common to multiple policies is faster. */
#define MAXMEMORY_FLAG_LRU (1<<0)
#define MAXMEMORY_FLAG_LFU (1<<1)
#define MAXMEMORY_FLAG_ALLKEYS (1<<2)
#define MAXMEMORY_FLAG_NO_SHARED_INTEGERS \
    (MAXMEMORY_FLAG_LRU|MAXMEMORY_FLAG_LFU)

#define MAXMEMORY_VOLATILE_LRU ((0<<8)|MAXMEMORY_FLAG_LRU)
#define MAXMEMORY_VOLATILE_LFU ((1<<8)|MAXMEMORY_FLAG_LFU)
#define MAXMEMORY_VOLATILE_TTL (2<<8)
#define MAXMEMORY_VOLATILE_RANDOM (3<<8)
#define MAXMEMORY_ALLKEYS_LRU ((4<<8)|MAXMEMORY_FLAG_LRU|MAXMEMORY_FLAG_ALLKEYS)
#define MAXMEMORY_ALLKEYS_LFU ((5<<8)|MAXMEMORY_FLAG_LFU|MAXMEMORY_FLAG_ALLKEYS)
#define MAXMEMORY_ALLKEYS_RANDOM ((6<<8)|MAXMEMORY_FLAG_ALLKEYS)
#define MAXMEMORY_NO_EVICTION (7<<8)

#define CONFIG_DEFAULT_MAXMEMORY_POLICY MAXMEMORY_NO_EVICTION

/* Scripting */
#define LUA_SCRIPT_TIME_LIMIT 5000 /* milliseconds */

/* Units */
#define UNIT_SECONDS 0
#define UNIT_MILLISECONDS 1

/* SHUTDOWN flags */
#define SHUTDOWN_NOFLAGS 0      /* No flags. */
#define SHUTDOWN_SAVE 1         /* Force SAVE on SHUTDOWN even if no save
                                   points are configured. */
#define SHUTDOWN_NOSAVE 2       /* Don't SAVE on SHUTDOWN. */

/* Command call flags, see call() function */
#define CMD_CALL_NONE 0
#define CMD_CALL_SLOWLOG (1<<0)
#define CMD_CALL_STATS (1<<1)
#define CMD_CALL_PROPAGATE_AOF (1<<2)
#define CMD_CALL_PROPAGATE_REPL (1<<3)
#define CMD_CALL_PROPAGATE (CMD_CALL_PROPAGATE_AOF|CMD_CALL_PROPAGATE_REPL)
#define CMD_CALL_FULL (CMD_CALL_SLOWLOG | CMD_CALL_STATS | CMD_CALL_PROPAGATE)

/* Command propagation flags, see propagate() function */
#define PROPAGATE_NONE 0
#define PROPAGATE_AOF 1
#define PROPAGATE_REPL 2

/* RDB active child save type. */
#define RDB_CHILD_TYPE_NONE 0
#define RDB_CHILD_TYPE_DISK 1     /* RDB is written to disk. */
#define RDB_CHILD_TYPE_SOCKET 2   /* RDB is written to slave socket. */

/* Keyspace changes notification classes. Every class is associated with a
 * character for configuration purposes. */
#define NOTIFY_KEYSPACE (1<<0)    /* K */
#define NOTIFY_KEYEVENT (1<<1)    /* E */
#define NOTIFY_GENERIC (1<<2)     /* g */
#define NOTIFY_STRING (1<<3)      /* $ */
#define NOTIFY_LIST (1<<4)        /* l */
#define NOTIFY_SET (1<<5)         /* s */
#define NOTIFY_HASH (1<<6)        /* h */
#define NOTIFY_ZSET (1<<7)        /* z */
#define NOTIFY_EXPIRED (1<<8)     /* x */
#define NOTIFY_EVICTED (1<<9)     /* e */
#define NOTIFY_STREAM (1<<10)     /* t */
#define NOTIFY_KEY_MISS (1<<11)   /* m */
#define NOTIFY_ALL (NOTIFY_GENERIC | NOTIFY_STRING | NOTIFY_LIST | NOTIFY_SET | NOTIFY_HASH | NOTIFY_ZSET | NOTIFY_EXPIRED | NOTIFY_EVICTED | NOTIFY_STREAM | NOTIFY_KEY_MISS) /* A flag */

/* Get the first bind addr or NULL */
#define NET_FIRST_BIND_ADDR (server.bindaddr_count ? server.bindaddr[0] : NULL)

/* Using the following macro you can run code inside serverCron() with the
 * specified period, specified in milliseconds.
 * The actual resolution depends on server.hz. */
#define run_with_period(_ms_) if ((_ms_ <= 1000/server.hz) || !(server.cronloops%((_ms_)/(1000/server.hz))))

/* We can print the stacktrace, so our assert is defined this way: */
#define serverAssertWithInfo(_c,_o,_e) ((_e)?(void)0 : (_serverAssertWithInfo(_c,_o,#_e,__FILE__,__LINE__),_exit(1)))
#define serverAssert(_e) ((_e)?(void)0 : (_serverAssert(#_e,__FILE__,__LINE__),_exit(1)))
#define serverPanic(...) _serverPanic(__FILE__,__LINE__,__VA_ARGS__),_exit(1)

/*-----------------------------------------------------------------------------
 * Data types
 *----------------------------------------------------------------------------*/

/* A redis object, that is a type able to hold a string / list / set */

/* The actual Redis Object */
#define OBJ_STRING 0    /* String object. */
#define OBJ_LIST 1      /* List object. */
#define OBJ_SET 2       /* Set object. */
#define OBJ_ZSET 3      /* Sorted set object. */
#define OBJ_HASH 4      /* Hash object. */

/* The "module" object type is a special one that signals that the object
 * is one directly managed by a Redis module. In this case the value points
 * to a moduleValue struct, which contains the object value (which is only
 * handled by the module itself) and the RedisModuleType struct which lists
 * function pointers in order to serialize, deserialize, AOF-rewrite and
 * free the object.
 *
 * Inside the RDB file, module types are encoded as OBJ_MODULE followed
 * by a 64 bit module type ID, which has a 54 bits module-specific signature
 * in order to dispatch the loading to the right module, plus a 10 bits
 * encoding version. */
#define OBJ_MODULE 5    /* Module object. */
#define OBJ_STREAM 6    /* Stream object. */

/* Extract encver / signature from a module type ID. */
#define REDISMODULE_TYPE_ENCVER_BITS 10
#define REDISMODULE_TYPE_ENCVER_MASK ((1<<REDISMODULE_TYPE_ENCVER_BITS)-1)
#define REDISMODULE_TYPE_ENCVER(id) (id & REDISMODULE_TYPE_ENCVER_MASK)
#define REDISMODULE_TYPE_SIGN(id) ((id & ~((uint64_t)REDISMODULE_TYPE_ENCVER_MASK)) >>REDISMODULE_TYPE_ENCVER_BITS)

/* Bit flags for moduleTypeAuxSaveFunc */
#define REDISMODULE_AUX_BEFORE_RDB (1<<0)
#define REDISMODULE_AUX_AFTER_RDB (1<<1)

struct RedisModule;
struct RedisModuleIO;
struct RedisModuleDigest;
struct RedisModuleCtx;
struct redisObject;

/* Each module type implementation should export a set of methods in order
 * to serialize and deserialize the value in the RDB file, rewrite the AOF
 * log, create the digest for "DEBUG DIGEST", and free the value when a key
 * is deleted. */
typedef void *(*moduleTypeLoadFunc)(struct RedisModuleIO *io, int encver);
typedef void (*moduleTypeSaveFunc)(struct RedisModuleIO *io, void *value);
typedef int (*moduleTypeAuxLoadFunc)(struct RedisModuleIO *rdb, int encver, int when);
typedef void (*moduleTypeAuxSaveFunc)(struct RedisModuleIO *rdb, int when);
typedef void (*moduleTypeRewriteFunc)(struct RedisModuleIO *io, struct redisObject *key, void *value);
typedef void (*moduleTypeDigestFunc)(struct RedisModuleDigest *digest, void *value);
typedef size_t (*moduleTypeMemUsageFunc)(const void *value);
typedef void (*moduleTypeFreeFunc)(void *value);

/* The module type, which is referenced in each value of a given type, defines
 * the methods and links to the module exporting the type. */
typedef struct RedisModuleType {
    uint64_t id; /* Higher 54 bits of type ID + 10 lower bits of encoding ver. */
    struct RedisModule *module;
    moduleTypeLoadFunc rdb_load;
    moduleTypeSaveFunc rdb_save;
    moduleTypeRewriteFunc aof_rewrite;
    moduleTypeMemUsageFunc mem_usage;
    moduleTypeDigestFunc digest;
    moduleTypeFreeFunc free;
    moduleTypeAuxLoadFunc aux_load;
    moduleTypeAuxSaveFunc aux_save;
    int aux_save_triggers;
    char name[10]; /* 9 bytes name + null term. Charset: A-Z a-z 0-9 _- */
} moduleType;

/* In Redis objects 'robj' structures of type OBJ_MODULE, the value pointer
 * is set to the following structure, referencing the moduleType structure
 * in order to work with the value, and at the same time providing a raw
 * pointer to the value, as created by the module commands operating with
 * the module type.
 *
 * So for example in order to free such a value, it is possible to use
 * the following code:
 *
 *  if (robj->type == OBJ_MODULE) {
 *      moduleValue *mt = robj->ptr;
 *      mt->type->free(mt->value);
 *      zfree(mt); // We need to release this in-the-middle struct as well.
 *  }
 */
typedef struct moduleValue {
    moduleType *type;
    void *value;
} moduleValue;

/* This is a wrapper for the 'rio' streams used inside rdb.c in Redis, so that
 * the user does not have to take the total count of the written bytes nor
 * to care about error conditions. */
typedef struct RedisModuleIO {
    size_t bytes;       /* Bytes read / written so far. */
    rio *rio;           /* Rio stream. */
    moduleType *type;   /* Module type doing the operation. */
    int error;          /* True if error condition happened. */
    int ver;            /* Module serialization version: 1 (old),
                         * 2 (current version with opcodes annotation). */
    struct RedisModuleCtx *ctx; /* Optional context, see RM_GetContextFromIO()*/
    struct redisObject *key;    /* Optional name of key processed */
} RedisModuleIO;

/* Macro to initialize an IO context. Note that the 'ver' field is populated
 * inside rdb.c according to the version of the value to load. */
#define moduleInitIOContext(iovar,mtype,rioptr,keyptr) do { \
    iovar.rio = rioptr; \
    iovar.type = mtype; \
    iovar.bytes = 0; \
    iovar.error = 0; \
    iovar.ver = 0; \
    iovar.key = keyptr; \
    iovar.ctx = NULL; \
} while(0);

/* This is a structure used to export DEBUG DIGEST capabilities to Redis
 * modules. We want to capture both the ordered and unordered elements of
 * a data structure, so that a digest can be created in a way that correctly
 * reflects the values. See the DEBUG DIGEST command implementation for more
 * background. */
typedef struct RedisModuleDigest {
    unsigned char o[20];    /* Ordered elements. */
    unsigned char x[20];    /* Xored elements. */
} RedisModuleDigest;

/* Just start with a digest composed of all zero bytes. */
#define moduleInitDigestContext(mdvar) do { \
    memset(mdvar.o,0,sizeof(mdvar.o)); \
    memset(mdvar.x,0,sizeof(mdvar.x)); \
} while(0);

/* Objects encoding. Some kind of objects like Strings and Hashes can be
 * internally represented in multiple ways. The 'encoding' field of the object
 * is set to one of this fields for this object. */
#define OBJ_ENCODING_RAW 0     /* Raw representation */
#define OBJ_ENCODING_INT 1     /* Encoded as integer */
#define OBJ_ENCODING_HT 2      /* Encoded as hash table */
#define OBJ_ENCODING_ZIPMAP 3  /* Encoded as zipmap */
#define OBJ_ENCODING_LINKEDLIST 4 /* No longer used: old list encoding. */
#define OBJ_ENCODING_ZIPLIST 5 /* Encoded as ziplist */
#define OBJ_ENCODING_INTSET 6  /* Encoded as intset */
#define OBJ_ENCODING_SKIPLIST 7  /* Encoded as skiplist */
#define OBJ_ENCODING_EMBSTR 8  /* Embedded sds string encoding */
#define OBJ_ENCODING_QUICKLIST 9 /* Encoded as linked list of ziplists */
#define OBJ_ENCODING_STREAM 10 /* Encoded as a radix tree of listpacks */

#define LRU_BITS 24
#define LRU_CLOCK_MAX ((1<<LRU_BITS)-1) /* Max value of obj->lru */
#define LRU_CLOCK_RESOLUTION 1000 /* LRU clock resolution in ms */

#define OBJ_SHARED_REFCOUNT INT_MAX
typedef struct redisObject {
    unsigned type:4;
    unsigned encoding:4;
    unsigned lru:LRU_BITS; /* LRU time (relative to global lru_clock) or
                            * LFU data (least significant 8 bits frequency
                            * and most significant 16 bits access time). */
    int refcount;
    void *ptr;
} robj;

/* The a string name for an object's type as listed above
 * Native types are checked against the OBJ_STRING, OBJ_LIST, OBJ_* defines,
 * and Module types have their registered name returned. */
char *getObjectTypeName(robj*);

/* Macro used to initialize a Redis object allocated on the stack.
 * Note that this macro is taken near the structure definition to make sure
 * we'll update it when the structure is changed, to avoid bugs like
 * bug #85 introduced exactly in this way. */
#define initStaticStringObject(_var,_ptr) do { \
    _var.refcount = 1; \
    _var.type = OBJ_STRING; \
    _var.encoding = OBJ_ENCODING_RAW; \
    _var.ptr = _ptr; \
} while(0)

struct evictionPoolEntry; /* Defined in evict.c */

/* This structure is used in order to represent the output buffer of a client,
 * which is actually a linked list of blocks like that, that is: client->reply. */
typedef struct clientReplyBlock {
    size_t size, used;
    char buf[];
} clientReplyBlock;

/* Redis database representation. There are multiple databases identified
 * by integers from 0 (the default database) up to the max configured
 * database. The database number is the 'id' field in the structure. */
typedef struct redisDb {
    dict *dict;                 /* The keyspace for this DB */
    dict *expires;              /* Timeout of keys with a timeout set */
    dict *blocking_keys;        /* Keys with clients waiting for data (BLPOP)*/
    dict *ready_keys;           /* Blocked keys that received a PUSH */
    dict *watched_keys;         /* WATCHED keys for MULTI/EXEC CAS */
    int id;                     /* Database ID */
    long long avg_ttl;          /* Average TTL, just for stats */
    list *defrag_later;         /* List of key names to attempt to defrag one by one, gradually. */
} redisDb;

/* Client MULTI/EXEC state */
typedef struct multiCmd {
    robj **argv;
    int argc;
    struct redisCommand *cmd;
} multiCmd;

typedef struct multiState {
    multiCmd *commands;     /* Array of MULTI commands */
    int count;              /* Total number of MULTI commands */
    int cmd_flags;          /* The accumulated command flags OR-ed together.
                               So if at least a command has a given flag, it
                               will be set in this field. */
    int minreplicas;        /* MINREPLICAS for synchronous replication */
    time_t minreplicas_timeout; /* MINREPLICAS timeout as unixtime. */
} multiState;

/* This structure holds the blocking operation state for a client.
 * The fields used depend on client->btype. */
typedef struct blockingState {
    /* Generic fields. */
    mstime_t timeout;       /* Blocking operation timeout. If UNIX current time
                             * is > timeout then the operation timed out. */

    /* BLOCKED_LIST, BLOCKED_ZSET and BLOCKED_STREAM */
    dict *keys;             /* The keys we are waiting to terminate a blocking
                             * operation such as BLPOP or XREAD. Or NULL. */
    robj *target;           /* The key that should receive the element,
                             * for BRPOPLPUSH. */

    /* BLOCK_STREAM */
    size_t xread_count;     /* XREAD COUNT option. */
    robj *xread_group;      /* XREADGROUP group name. */
    robj *xread_consumer;   /* XREADGROUP consumer name. */
    mstime_t xread_retry_time, xread_retry_ttl;
    int xread_group_noack;

    /* BLOCKED_WAIT */
    int numreplicas;        /* Number of replicas we are waiting for ACK. */
    long long reploffset;   /* Replication offset to reach. */

    /* BLOCKED_MODULE */
    void *module_blocked_handle; /* RedisModuleBlockedClient structure.
                                    which is opaque for the Redis core, only
                                    handled in module.c. */
} blockingState;

/* The following structure represents a node in the server.ready_keys list,
 * where we accumulate all the keys that had clients blocked with a blocking
 * operation such as B[LR]POP, but received new data in the context of the
 * last executed command.
 *
 * After the execution of every command or script, we run this list to check
 * if as a result we should serve data to clients blocked, unblocking them.
 * Note that server.ready_keys will not have duplicates as there dictionary
 * also called ready_keys in every structure representing a Redis database,
 * where we make sure to remember if a given key was already added in the
 * server.ready_keys list. */
typedef struct readyList {
    redisDb *db;
    robj *key;
} readyList;

/* This structure represents a Redis user. This is useful for ACLs, the
 * user is associated to the connection after the connection is authenticated.
 * If there is no associated user, the connection uses the default user. */
#define USER_COMMAND_BITS_COUNT 1024    /* The total number of command bits
                                           in the user structure. The last valid
                                           command ID we can set in the user
                                           is USER_COMMAND_BITS_COUNT-1. */
#define USER_FLAG_ENABLED (1<<0)        /* The user is active. */
#define USER_FLAG_DISABLED (1<<1)       /* The user is disabled. */
#define USER_FLAG_ALLKEYS (1<<2)        /* The user can mention any key. */
#define USER_FLAG_ALLCOMMANDS (1<<3)    /* The user can run all commands. */
#define USER_FLAG_NOPASS      (1<<4)    /* The user requires no password, any
                                           provided password will work. For the
                                           default user, this also means that
                                           no AUTH is needed, and every
                                           connection is immediately
                                           authenticated. */
typedef struct user {
    sds name;       /* The username as an SDS string. */
    uint64_t flags; /* See USER_FLAG_* */

    /* The bit in allowed_commands is set if this user has the right to
     * execute this command. In commands having subcommands, if this bit is
     * set, then all the subcommands are also available.
     *
     * If the bit for a given command is NOT set and the command has
     * subcommands, Redis will also check allowed_subcommands in order to
     * understand if the command can be executed. */
    uint64_t allowed_commands[USER_COMMAND_BITS_COUNT/64];

    /* This array points, for each command ID (corresponding to the command
     * bit set in allowed_commands), to an array of SDS strings, terminated by
     * a NULL pointer, with all the sub commands that can be executed for
     * this command. When no subcommands matching is used, the field is just
     * set to NULL to avoid allocating USER_COMMAND_BITS_COUNT pointers. */
    sds **allowed_subcommands;
    list *passwords; /* A list of SDS valid passwords for this user. */
    list *patterns;  /* A list of allowed key patterns. If this field is NULL
                        the user cannot mention any key in a command, unless
                        the flag ALLKEYS is set in the user. */
} user;

/* With multiplexing we need to take per-client state.
 * Clients are taken in a linked list. */
typedef struct client {
    uint64_t id;            /* Client incremental unique ID. */
    int fd;                 /* Client socket. */
    int resp;               /* RESP protocol version. Can be 2 or 3. */
    redisDb *db;            /* Pointer to currently SELECTed DB. */
    robj *name;             /* As set by CLIENT SETNAME. */
    sds querybuf;           /* Buffer we use to accumulate client queries. */
    size_t qb_pos;          /* The position we have read in querybuf. */
    sds pending_querybuf;   /* If this client is flagged as master, this buffer
                               represents the yet not applied portion of the
                               replication stream that we are receiving from
                               the master. */
    size_t querybuf_peak;   /* Recent (100ms or more) peak of querybuf size. */
    int argc;               /* Num of arguments of current command. */
    robj **argv;            /* Arguments of current command. */
    struct redisCommand *cmd, *lastcmd;  /* Last command executed. */
    user *user;             /* User associated with this connection. If the
                               user is set to NULL the connection can do
                               anything (admin). */
    int reqtype;            /* Request protocol type: PROTO_REQ_* */
    int multibulklen;       /* Number of multi bulk arguments left to read. */
    long bulklen;           /* Length of bulk argument in multi bulk request. */
    list *reply;            /* List of reply objects to send to the client. */
    unsigned long long reply_bytes; /* Tot bytes of objects in reply list. */
    size_t sentlen;         /* Amount of bytes already sent in the current
                               buffer or object being sent. */
    time_t ctime;           /* Client creation time. */
    time_t lastinteraction; /* Time of the last interaction, used for timeout */
    time_t obuf_soft_limit_reached_time;
    uint64_t flags;         /* Client flags: CLIENT_* macros. */
    int authenticated;      /* Needed when the default user requires auth. */
    int replstate;          /* Replication state if this is a slave. */
    int repl_put_online_on_ack; /* Install slave write handler on first ACK. */
    int repldbfd;           /* Replication DB file descriptor. */
    off_t repldboff;        /* Replication DB file offset. */
    off_t repldbsize;       /* Replication DB file size. */
    sds replpreamble;       /* Replication DB preamble. */
    long long read_reploff; /* Read replication offset if this is a master. */
    long long reploff;      /* Applied replication offset if this is a master. */
    long long repl_ack_off; /* Replication ack offset, if this is a slave. */
    long long repl_ack_time;/* Replication ack time, if this is a slave. */
    long long psync_initial_offset; /* FULLRESYNC reply offset other slaves
                                       copying this slave output buffer
                                       should use. */
    char replid[CONFIG_RUN_ID_SIZE+1]; /* Master replication ID (if master). */
    int slave_listening_port; /* As configured with: SLAVECONF listening-port */
    char slave_ip[NET_IP_STR_LEN]; /* Optionally given by REPLCONF ip-address */
    int slave_capa;         /* Slave capabilities: SLAVE_CAPA_* bitwise OR. */
    multiState mstate;      /* MULTI/EXEC state */
    int btype;              /* Type of blocking op if CLIENT_BLOCKED. */
    blockingState bpop;     /* blocking state */
    long long woff;         /* Last write global replication offset. */
    list *watched_keys;     /* Keys WATCHED for MULTI/EXEC CAS */
    dict *pubsub_channels;  /* channels a client is interested in (SUBSCRIBE) */
    list *pubsub_patterns;  /* patterns a client is interested in (SUBSCRIBE) */
    sds peerid;             /* Cached peer ID. */
    listNode *client_list_node; /* list node in client list */

    /* If this client is in tracking mode and this field is non zero,
     * invalidation messages for keys fetched by this client will be send to
     * the specified client ID. */
    uint64_t client_tracking_redirection;

    /* Response buffer */
    int bufpos;
    char buf[PROTO_REPLY_CHUNK_BYTES];
} client;

struct saveparam {
    time_t seconds;
    int changes;
};

struct moduleLoadQueueEntry {
    sds path;
    int argc;
    robj **argv;
};

struct sharedObjectsStruct {
    robj *crlf, *ok, *err, *emptybulk, *czero, *cone, *pong, *space,
    *colon, *queued, *null[4], *nullarray[4], *emptymap[4], *emptyset[4],
    *emptyarray, *wrongtypeerr, *nokeyerr, *syntaxerr, *sameobjecterr,
    *outofrangeerr, *noscripterr, *loadingerr, *slowscripterr, *bgsaveerr,
    *masterdownerr, *roslaveerr, *execaborterr, *noautherr, *noreplicaserr,
    *busykeyerr, *oomerr, *plus, *messagebulk, *pmessagebulk, *subscribebulk,
    *unsubscribebulk, *psubscribebulk, *punsubscribebulk, *del, *unlink,
    *rpop, *lpop, *lpush, *rpoplpush, *zpopmin, *zpopmax, *emptyscan,
    *select[PROTO_SHARED_SELECT_CMDS],
    *integers[OBJ_SHARED_INTEGERS],
    *mbulkhdr[OBJ_SHARED_BULKHDR_LEN], /* "*<value>\r\n" */
    *bulkhdr[OBJ_SHARED_BULKHDR_LEN];  /* "$<value>\r\n" */
    sds minstring, maxstring;
};

/* ZSETs use a specialized version of Skiplists */
typedef struct zskiplistNode {
    sds ele;
    double score;
    struct zskiplistNode *backward;
    struct zskiplistLevel {
        struct zskiplistNode *forward;
        unsigned long span;
    } level[];
} zskiplistNode;

typedef struct zskiplist {
    struct zskiplistNode *header, *tail;
    unsigned long length;
    int level;
} zskiplist;

typedef struct zset {
    dict *dict;
    zskiplist *zsl;
} zset;

typedef struct clientBufferLimitsConfig {
    unsigned long long hard_limit_bytes;
    unsigned long long soft_limit_bytes;
    time_t soft_limit_seconds;
} clientBufferLimitsConfig;

extern clientBufferLimitsConfig clientBufferLimitsDefaults[CLIENT_TYPE_OBUF_COUNT];

/* The redisOp structure defines a Redis Operation, that is an instance of
 * a command with an argument vector, database ID, propagation target
 * (PROPAGATE_*), and command pointer.
 *
 * Currently only used to additionally propagate more commands to AOF/Replication
 * after the propagation of the executed command. */
typedef struct redisOp {
    robj **argv;
    int argc, dbid, target;
    struct redisCommand *cmd;
} redisOp;

/* Defines an array of Redis operations. There is an API to add to this
 * structure in a easy way.
 *
 * redisOpArrayInit();
 * redisOpArrayAppend();
 * redisOpArrayFree();
 */
typedef struct redisOpArray {
    redisOp *ops;
    int numops;
} redisOpArray;

/* This structure is returned by the getMemoryOverheadData() function in
 * order to return memory overhead information. */
struct redisMemOverhead {
    size_t peak_allocated;
    size_t total_allocated;
    size_t startup_allocated;
    size_t repl_backlog;
    size_t clients_slaves;
    size_t clients_normal;
    size_t aof_buffer;
    size_t lua_caches;
    size_t overhead_total;
    size_t dataset;
    size_t total_keys;
    size_t bytes_per_key;
    float dataset_perc;
    float peak_perc;
    float total_frag;
    ssize_t total_frag_bytes;
    float allocator_frag;
    ssize_t allocator_frag_bytes;
    float allocator_rss;
    ssize_t allocator_rss_bytes;
    float rss_extra;
    size_t rss_extra_bytes;
    size_t num_dbs;
    struct {
        size_t dbid;
        size_t overhead_ht_main;
        size_t overhead_ht_expires;
    } *db;
};

/* This structure can be optionally passed to RDB save/load functions in
 * order to implement additional functionalities, by storing and loading
 * metadata to the RDB file.
 *
 * Currently the only use is to select a DB at load time, useful in
 * replication in order to make sure that chained slaves (slaves of slaves)
 * select the correct DB and are able to accept the stream coming from the
 * top-level master. */
typedef struct rdbSaveInfo {
    /* Used saving and loading. */
    int repl_stream_db;  /* DB to select in server.master client. */

    /* Used only loading. */
    int repl_id_is_set;  /* True if repl_id field is set. */
    char repl_id[CONFIG_RUN_ID_SIZE+1];     /* Replication ID. */
    long long repl_offset;                  /* Replication offset. */
} rdbSaveInfo;

#define RDB_SAVE_INFO_INIT {-1,0,"000000000000000000000000000000",-1}

struct malloc_stats {
    size_t zmalloc_used;
    size_t process_rss;
    size_t allocator_allocated;
    size_t allocator_active;
    size_t allocator_resident;
};

/*-----------------------------------------------------------------------------
 * Global server state
 *----------------------------------------------------------------------------*/

struct clusterState;

/* AIX defines hz to __hz, we don't use this define and in order to allow
 * Redis build on AIX we need to undef it. */
#ifdef _AIX
#undef hz
#endif

#define CHILD_INFO_MAGIC 0xC17DDA7A12345678LL
#define CHILD_INFO_TYPE_RDB 0
#define CHILD_INFO_TYPE_AOF 1
#define CHILD_INFO_TYPE_MODULE 3

struct redisServer {
    /* General */
    pid_t pid;                  /* Main process pid. */
    char *configfile;           /* Absolute config file path, or NULL */
    char *executable;           /* Absolute executable file path. */
    char **exec_argv;           /* Executable argv vector (copy). */
    int dynamic_hz;             /* Change hz value depending on # of clients. */
    int config_hz;              /* Configured HZ value. May be different than
                                   the actual 'hz' field value if dynamic-hz
                                   is enabled. */
    int hz;                     /* serverCron() calls frequency in hertz */
    redisDb *db;
    dict *commands;             /* Command table */
    dict *orig_commands;        /* Command table before command renaming. */
    aeEventLoop *el;
    _Atomic unsigned int lruclock; /* Clock for LRU eviction */
    int shutdown_asap;          /* SHUTDOWN needed ASAP */
    int activerehashing;        /* Incremental rehash in serverCron() */
    int active_defrag_running;  /* Active defragmentation running (holds current scan aggressiveness) */
    char *pidfile;              /* PID file path */
    int arch_bits;              /* 32 or 64 depending on sizeof(long) */
    int cronloops;              /* Number of times the cron function run */
    char runid[CONFIG_RUN_ID_SIZE+1];  /* ID always different at every exec. */
    int sentinel_mode;          /* True if this instance is a Sentinel. */
    size_t initial_memory_usage; /* Bytes used after initialization. */
    int always_show_logo;       /* Show logo even for non-stdout logging. */
    /* Modules */
    dict *moduleapi;            /* Exported core APIs dictionary for modules. */
    dict *sharedapi;            /* Like moduleapi but containing the APIs that
                                   modules share with each other. */
    list *loadmodule_queue;     /* List of modules to load at startup. */
    int module_blocked_pipe[2]; /* Pipe used to awake the event loop if a
                                   client blocked on a module command needs
                                   to be processed. */
    pid_t module_child_pid;     /* PID of module child */
    /* Networking */
    int port;                   /* TCP listening port */
    int tcp_backlog;            /* TCP listen() backlog */
    char *bindaddr[CONFIG_BINDADDR_MAX]; /* Addresses we should bind to */
    int bindaddr_count;         /* Number of addresses in server.bindaddr[] */
    char *unixsocket;           /* UNIX socket path */
    mode_t unixsocketperm;      /* UNIX socket permission */
    int ipfd[CONFIG_BINDADDR_MAX]; /* TCP socket file descriptors */
    int ipfd_count;             /* Used slots in ipfd[] */
    int sofd;                   /* Unix socket file descriptor */
    int cfd[CONFIG_BINDADDR_MAX];/* Cluster bus listening socket */
    int cfd_count;              /* Used slots in cfd[] */
    list *clients;              /* List of active clients */
    list *clients_to_close;     /* Clients to close asynchronously */
    list *clients_pending_write; /* There is to write or install handler. */
    list *clients_pending_read;  /* Client has pending read socket buffers. */
    list *slaves, *monitors;    /* List of slaves and MONITORs */
    client *current_client; /* Current client, only used on crash report */
    rax *clients_index;         /* Active clients dictionary by client ID. */
    int clients_paused;         /* True if clients are currently paused */
    mstime_t clients_pause_end_time; /* Time when we undo clients_paused */
    char neterr[ANET_ERR_LEN];   /* Error buffer for anet.c */
    dict *migrate_cached_sockets;/* MIGRATE cached sockets */
    _Atomic uint64_t next_client_id; /* Next client unique ID. Incremental. */
    int protected_mode;         /* Don't accept external connections. */
    int gopher_enabled;         /* If true the server will reply to gopher
                                   queries. Will still serve RESP2 queries. */
    int io_threads_num;         /* Number of IO threads to use. */
    int io_threads_do_reads;    /* Read and parse from IO threads? */

    /* RDB / AOF loading information */
    int loading;                /* We are loading data from disk if true */
    off_t loading_total_bytes;
    off_t loading_loaded_bytes;
    time_t loading_start_time;
    off_t loading_process_events_interval_bytes;
    /* Fast pointers to often looked up command */
    struct redisCommand *delCommand, *multiCommand, *lpushCommand,
                        *lpopCommand, *rpopCommand, *zpopminCommand,
                        *zpopmaxCommand, *sremCommand, *execCommand,
                        *expireCommand, *pexpireCommand, *xclaimCommand,
                        *xgroupCommand;
    /* Fields used only for stats */
    time_t stat_starttime;          /* Server start time */
    long long stat_numcommands;     /* Number of processed commands */
    long long stat_numconnections;  /* Number of connections received */
    long long stat_expiredkeys;     /* Number of expired keys */
    double stat_expired_stale_perc; /* Percentage of keys probably expired */
    long long stat_expired_time_cap_reached_count; /* Early expire cylce stops.*/
    long long stat_evictedkeys;     /* Number of evicted keys (maxmemory) */
    long long stat_keyspace_hits;   /* Number of successful lookups of keys */
    long long stat_keyspace_misses; /* Number of failed lookups of keys */
    long long stat_active_defrag_hits;      /* number of allocations moved */
    long long stat_active_defrag_misses;    /* number of allocations scanned but not moved */
    long long stat_active_defrag_key_hits;  /* number of keys with moved allocations */
    long long stat_active_defrag_key_misses;/* number of keys scanned and not moved */
    long long stat_active_defrag_scanned;   /* number of dictEntries scanned */
    size_t stat_peak_memory;        /* Max used memory record */
    long long stat_fork_time;       /* Time needed to perform latest fork() */
    double stat_fork_rate;          /* Fork rate in GB/sec. */
    long long stat_rejected_conn;   /* Clients rejected because of maxclients */
    long long stat_sync_full;       /* Number of full resyncs with slaves. */
    long long stat_sync_partial_ok; /* Number of accepted PSYNC requests. */
    long long stat_sync_partial_err;/* Number of unaccepted PSYNC requests. */
    list *slowlog;                  /* SLOWLOG list of commands */
    long long slowlog_entry_id;     /* SLOWLOG current entry ID */
    long long slowlog_log_slower_than; /* SLOWLOG time limit (to get logged) */
    unsigned long slowlog_max_len;     /* SLOWLOG max number of items logged */
    struct malloc_stats cron_malloc_stats; /* sampled in serverCron(). */
    _Atomic long long stat_net_input_bytes; /* Bytes read from network. */
    _Atomic long long stat_net_output_bytes; /* Bytes written to network. */
    size_t stat_rdb_cow_bytes;      /* Copy on write bytes during RDB saving. */
    size_t stat_aof_cow_bytes;      /* Copy on write bytes during AOF rewrite. */
    size_t stat_module_cow_bytes;   /* Copy on write bytes during module fork. */
    /* The following two are used to track instantaneous metrics, like
     * number of operations per second, network traffic. */
    struct {
        long long last_sample_time; /* Timestamp of last sample in ms */
        long long last_sample_count;/* Count in last sample */
        long long samples[STATS_METRIC_SAMPLES];
        int idx;
    } inst_metric[STATS_METRIC_COUNT];
    /* Configuration */
    int verbosity;                  /* Loglevel in redis.conf */
    int maxidletime;                /* Client timeout in seconds */
    int tcpkeepalive;               /* Set SO_KEEPALIVE if non-zero. */
    int active_expire_enabled;      /* Can be disabled for testing purposes. */
    int active_defrag_enabled;
    size_t active_defrag_ignore_bytes; /* minimum amount of fragmentation waste to start active defrag */
    int active_defrag_threshold_lower; /* minimum percentage of fragmentation to start active defrag */
    int active_defrag_threshold_upper; /* maximum percentage of fragmentation at which we use maximum effort */
    int active_defrag_cycle_min;       /* minimal effort for defrag in CPU percentage */
    int active_defrag_cycle_max;       /* maximal effort for defrag in CPU percentage */
    unsigned long active_defrag_max_scan_fields; /* maximum number of fields of set/hash/zset/list to process from within the main dict scan */
    _Atomic size_t client_max_querybuf_len; /* Limit for client query buffer length */
    int dbnum;                      /* Total number of configured DBs */
    int supervised;                 /* 1 if supervised, 0 otherwise. */
    int supervised_mode;            /* See SUPERVISED_* */
    int daemonize;                  /* True if running as a daemon */
    clientBufferLimitsConfig client_obuf_limits[CLIENT_TYPE_OBUF_COUNT];
    /* AOF persistence */
    int aof_enabled;                /* AOF configuration */
    int aof_state;                  /* AOF_(ON|OFF|WAIT_REWRITE) */
    int aof_fsync;                  /* Kind of fsync() policy */
    char *aof_filename;             /* Name of the AOF file */
    int aof_no_fsync_on_rewrite;    /* Don't fsync if a rewrite is in prog. */
    int aof_rewrite_perc;           /* Rewrite AOF if % growth is > M and... */
    off_t aof_rewrite_min_size;     /* the AOF file is at least N bytes. */
    off_t aof_rewrite_base_size;    /* AOF size on latest startup or rewrite. */
    off_t aof_current_size;         /* AOF current size. */
    off_t aof_fsync_offset;         /* AOF offset which is already synced to disk. */
    int aof_rewrite_scheduled;      /* Rewrite once BGSAVE terminates. */
    pid_t aof_child_pid;            /* PID if rewriting process */
    list *aof_rewrite_buf_blocks;   /* Hold changes during an AOF rewrite. */
    sds aof_buf;      /* AOF buffer, written before entering the event loop */
    int aof_fd;       /* File descriptor of currently selected AOF file */
    int aof_selected_db; /* Currently selected DB in AOF */
    time_t aof_flush_postponed_start; /* UNIX time of postponed AOF flush */
    time_t aof_last_fsync;            /* UNIX time of last fsync() */
    time_t aof_rewrite_time_last;   /* Time used by last AOF rewrite run. */
    time_t aof_rewrite_time_start;  /* Current AOF rewrite start time. */
    int aof_lastbgrewrite_status;   /* C_OK or C_ERR */
    unsigned long aof_delayed_fsync;  /* delayed AOF fsync() counter */
    int aof_rewrite_incremental_fsync;/* fsync incrementally while aof rewriting? */
    int rdb_save_incremental_fsync;   /* fsync incrementally while rdb saving? */
    int aof_last_write_status;      /* C_OK or C_ERR */
    int aof_last_write_errno;       /* Valid if aof_last_write_status is ERR */
    int aof_load_truncated;         /* Don't stop on unexpected AOF EOF. */
    int aof_use_rdb_preamble;       /* Use RDB preamble on AOF rewrites. */
    /* AOF pipes used to communicate between parent and child during rewrite. */
    int aof_pipe_write_data_to_child;
    int aof_pipe_read_data_from_parent;
    int aof_pipe_write_ack_to_parent;
    int aof_pipe_read_ack_from_child;
    int aof_pipe_write_ack_to_child;
    int aof_pipe_read_ack_from_parent;
    int aof_stop_sending_diff;     /* If true stop sending accumulated diffs
                                      to child process. */
    sds aof_child_diff;             /* AOF diff accumulator child side. */
    /* RDB persistence */
    long long dirty;                /* Changes to DB from the last save */
    long long dirty_before_bgsave;  /* Used to restore dirty on failed BGSAVE */
    pid_t rdb_child_pid;            /* PID of RDB saving child */
    struct saveparam *saveparams;   /* Save points array for RDB */
    int saveparamslen;              /* Number of saving points */
    char *rdb_filename;             /* Name of RDB file */
    int rdb_compression;            /* Use compression in RDB? */
    int rdb_checksum;               /* Use RDB checksum? */
    time_t lastsave;                /* Unix time of last successful save */
    time_t lastbgsave_try;          /* Unix time of last attempted bgsave */
    time_t rdb_save_time_last;      /* Time used by last RDB save run. */
    time_t rdb_save_time_start;     /* Current RDB save start time. */
    int rdb_bgsave_scheduled;       /* BGSAVE when possible if true. */
    int rdb_child_type;             /* Type of save by active child. */
    int lastbgsave_status;          /* C_OK or C_ERR */
    int stop_writes_on_bgsave_err;  /* Don't allow writes if can't BGSAVE */
    int rdb_pipe_write_result_to_parent; /* RDB pipes used to return the state */
    int rdb_pipe_read_result_from_child; /* of each slave in diskless SYNC. */
    int rdb_key_save_delay;         /* Delay in microseconds between keys while
                                     * writing the RDB. (for testings) */
    /* Pipe and data structures for child -> parent info sharing. */
    int child_info_pipe[2];         /* Pipe used to write the child_info_data. */
    struct {
        int process_type;           /* AOF or RDB child? */
        size_t cow_size;            /* Copy on write size. */
        unsigned long long magic;   /* Magic value to make sure data is valid. */
    } child_info_data;
    /* Propagation of commands in AOF / replication */
    redisOpArray also_propagate;    /* Additional command to propagate. */
    /* Logging */
    char *logfile;                  /* Path of log file */
    int syslog_enabled;             /* Is syslog enabled? */
    char *syslog_ident;             /* Syslog ident */
    int syslog_facility;            /* Syslog facility */
    /* Replication (master) */
    char replid[CONFIG_RUN_ID_SIZE+1];  /* My current replication ID. */
    char replid2[CONFIG_RUN_ID_SIZE+1]; /* replid inherited from master*/
    long long master_repl_offset;   /* My current replication offset */
    long long second_replid_offset; /* Accept offsets up to this for replid2. */
    int slaveseldb;                 /* Last SELECTed DB in replication output */
    int repl_ping_slave_period;     /* Master pings the slave every N seconds */
    char *repl_backlog;             /* Replication backlog for partial syncs */
    long long repl_backlog_size;    /* Backlog circular buffer size */
    long long repl_backlog_histlen; /* Backlog actual data length */
    long long repl_backlog_idx;     /* Backlog circular buffer current offset,
                                       that is the next byte will'll write to.*/
    long long repl_backlog_off;     /* Replication "master offset" of first
                                       byte in the replication backlog buffer.*/
    time_t repl_backlog_time_limit; /* Time without slaves after the backlog
                                       gets released. */
    time_t repl_no_slaves_since;    /* We have no slaves since that time.
                                       Only valid if server.slaves len is 0. */
    int repl_min_slaves_to_write;   /* Min number of slaves to write. */
    int repl_min_slaves_max_lag;    /* Max lag of <count> slaves to write. */
    int repl_good_slaves_count;     /* Number of slaves with lag <= max_lag. */
    int repl_diskless_sync;         /* Master send RDB to slaves sockets directly. */
    int repl_diskless_load;         /* Slave parse RDB directly from the socket.
                                     * see REPL_DISKLESS_LOAD_* enum */
    int repl_diskless_sync_delay;   /* Delay to start a diskless repl BGSAVE. */
    /* Replication (slave) */
    char *masteruser;               /* AUTH with this user and masterauth with master */
    char *masterauth;               /* AUTH with this password with master */
    char *masterhost;               /* Hostname of master */
    int masterport;                 /* Port of master */
    int repl_timeout;               /* Timeout after N seconds of master idle */
    client *master;     /* Client that is master for this slave */
    client *cached_master; /* Cached master to be reused for PSYNC. */
    int repl_syncio_timeout; /* Timeout for synchronous I/O calls */
    int repl_state;          /* Replication status if the instance is a slave */
    off_t repl_transfer_size; /* Size of RDB to read from master during sync. */
    off_t repl_transfer_read; /* Amount of RDB read from master during sync. */
    off_t repl_transfer_last_fsync_off; /* Offset when we fsync-ed last time. */
    int repl_transfer_s;     /* Slave -> Master SYNC socket */
    int repl_transfer_fd;    /* Slave -> Master SYNC temp file descriptor */
    char *repl_transfer_tmpfile; /* Slave-> master SYNC temp file name */
    time_t repl_transfer_lastio; /* Unix time of the latest read, for timeout */
    int repl_serve_stale_data; /* Serve stale data when link is down? */
    int repl_slave_ro;          /* Slave is read only? */
    int repl_slave_ignore_maxmemory;    /* If true slaves do not evict. */
    time_t repl_down_since; /* Unix time at which link with master went down */
    int repl_disable_tcp_nodelay;   /* Disable TCP_NODELAY after SYNC? */
    int slave_priority;             /* Reported in INFO and used by Sentinel. */
    int slave_announce_port;        /* Give the master this listening port. */
    char *slave_announce_ip;        /* Give the master this ip address. */
    /* The following two fields is where we store master PSYNC replid/offset
     * while the PSYNC is in progress. At the end we'll copy the fields into
     * the server->master client structure. */
    char master_replid[CONFIG_RUN_ID_SIZE+1];  /* Master PSYNC runid. */
    long long master_initial_offset;           /* Master PSYNC offset. */
    int repl_slave_lazy_flush;          /* Lazy FLUSHALL before loading DB? */
    /* Replication script cache. */
    dict *repl_scriptcache_dict;        /* SHA1 all slaves are aware of. */
    list *repl_scriptcache_fifo;        /* First in, first out LRU eviction. */
    unsigned int repl_scriptcache_size; /* Max number of elements. */
    /* Synchronous replication. */
    list *clients_waiting_acks;         /* Clients waiting in WAIT command. */
    int get_ack_from_slaves;            /* If true we send REPLCONF GETACK. */
    /* Limits */
    unsigned int maxclients;            /* Max number of simultaneous clients */
    unsigned long long maxmemory;   /* Max number of memory bytes to use */
    int maxmemory_policy;           /* Policy for key eviction */
    int maxmemory_samples;          /* Pricision of random sampling */
    int lfu_log_factor;             /* LFU logarithmic counter factor. */
    int lfu_decay_time;             /* LFU counter decay factor. */
    long long proto_max_bulk_len;   /* Protocol bulk length maximum size. */
    /* Blocked clients */
    unsigned int blocked_clients;   /* # of clients executing a blocking cmd.*/
    unsigned int blocked_clients_by_type[BLOCKED_NUM];
    list *unblocked_clients; /* list of clients to unblock before next loop */
    list *ready_keys;        /* List of readyList structures for BLPOP & co */
    /* Client side caching. */
    unsigned int tracking_clients;  /* # of clients with tracking enabled.*/
    int tracking_table_max_fill;    /* Max fill percentage. */
    /* Sort parameters - qsort_r() is only available under BSD so we
     * have to take this state global, in order to pass it to sortCompare() */
    int sort_desc;
    int sort_alpha;
    int sort_bypattern;
    int sort_store;
    /* Zip structure config, see redis.conf for more information  */
    size_t hash_max_ziplist_entries;
    size_t hash_max_ziplist_value;
    size_t set_max_intset_entries;
    size_t zset_max_ziplist_entries;
    size_t zset_max_ziplist_value;
    size_t hll_sparse_max_bytes;
    size_t stream_node_max_bytes;
    int64_t stream_node_max_entries;
    /* List parameters */
    int list_max_ziplist_size;
    int list_compress_depth;
    /* time cache */
    _Atomic time_t unixtime;    /* Unix time sampled every cron cycle. */
    time_t timezone;            /* Cached timezone. As set by tzset(). */
    int daylight_active;        /* Currently in daylight saving time. */
    long long mstime;           /* 'unixtime' with milliseconds resolution. */
    /* Pubsub */
    dict *pubsub_channels;  /* Map channels to list of subscribed clients */
    list *pubsub_patterns;  /* A list of pubsub_patterns */
    int notify_keyspace_events; /* Events to propagate via Pub/Sub. This is an
                                   xor of NOTIFY_... flags. */
    /* Cluster */
    int cluster_enabled;      /* Is cluster enabled? */
    mstime_t cluster_node_timeout; /* Cluster node timeout. */
    char *cluster_configfile; /* Cluster auto-generated config file name. */
    struct clusterState *cluster;  /* State of the cluster */
    int cluster_migration_barrier; /* Cluster replicas migration barrier. */
    int cluster_slave_validity_factor; /* Slave max data age for failover. */
    int cluster_require_full_coverage; /* If true, put the cluster down if
                                          there is at least an uncovered slot.*/
    int cluster_slave_no_failover;  /* Prevent slave from starting a failover
                                       if the master is in failure state. */
    char *cluster_announce_ip;  /* IP address to announce on cluster bus. */
    int cluster_announce_port;     /* base port to announce on cluster bus. */
    int cluster_announce_bus_port; /* bus port to announce on cluster bus. */
    int cluster_module_flags;      /* Set of flags that Redis modules are able
                                      to set in order to suppress certain
                                      native Redis Cluster features. Check the
                                      REDISMODULE_CLUSTER_FLAG_*. */
    /* Scripting */
    lua_State *lua; /* The Lua interpreter. We use just one for all clients */
    client *lua_client;   /* The "fake client" to query Redis from Lua */
    client *lua_caller;   /* The client running EVAL right now, or NULL */
    dict *lua_scripts;         /* A dictionary of SHA1 -> Lua scripts */
    unsigned long long lua_scripts_mem;  /* Cached scripts' memory + oh */
    mstime_t lua_time_limit;  /* Script timeout in milliseconds */
    mstime_t lua_time_start;  /* Start time of script, milliseconds time */
    int lua_write_dirty;  /* True if a write command was called during the
                             execution of the current script. */
    int lua_random_dirty; /* True if a random command was called during the
                             execution of the current script. */
    int lua_replicate_commands; /* True if we are doing single commands repl. */
    int lua_multi_emitted;/* True if we already proagated MULTI. */
    int lua_repl;         /* Script replication flags for redis.set_repl(). */
    int lua_timedout;     /* True if we reached the time limit for script
                             execution. */
    int lua_kill;         /* Kill the script if true. */
    int lua_always_replicate_commands; /* Default replication type. */
    /* Lazy free */
    int lazyfree_lazy_eviction;
    int lazyfree_lazy_expire;
    int lazyfree_lazy_server_del;
    /* Latency monitor */
    long long latency_monitor_threshold;
    dict *latency_events;
    /* ACLs */
    char *acl_filename;     /* ACL Users file. NULL if not configured. */
    /* Assert & bug reporting */
    const char *assert_failed;
    const char *assert_file;
    int assert_line;
    int bug_report_start; /* True if bug report header was already logged. */
    int watchdog_period;  /* Software watchdog period in ms. 0 = off */
    /* System hardware info */
    size_t system_memory_size;  /* Total memory in system as reported by OS */
};

typedef struct pubsubPattern {
    client *client;
    robj *pattern;
} pubsubPattern;

typedef void redisCommandProc(client *c);
typedef int *redisGetKeysProc(struct redisCommand *cmd, robj **argv, int argc, int *numkeys);
struct redisCommand {
    char *name;
    redisCommandProc *proc;
    int arity;
    char *sflags;   /* Flags as string representation, one char per flag. */
    uint64_t flags; /* The actual flags, obtained from the 'sflags' field. */
    /* Use a function to determine keys arguments in a command line.
     * Used for Redis Cluster redirect. */
    redisGetKeysProc *getkeys_proc;
    /* What keys should be loaded in background when calling this command? */
    int firstkey; /* The first argument that's a key (0 = no keys) */
    int lastkey;  /* The last argument that's a key */
    int keystep;  /* The step between first and last key */
    long long microseconds, calls;
    int id;     /* Command ID. This is a progressive ID starting from 0 that
                   is assigned at runtime, and is used in order to check
                   ACLs. A connection is able to execute a given command if
                   the user associated to the connection has this command
                   bit set in the bitmap of allowed commands. */
};

struct redisFunctionSym {
    char *name;
    unsigned long pointer;
};

typedef struct _redisSortObject {
    robj *obj;
    union {
        double score;
        robj *cmpobj;
    } u;
} redisSortObject;

typedef struct _redisSortOperation {
    int type;
    robj *pattern;
} redisSortOperation;

/* Structure to hold list iteration abstraction. */
typedef struct {
    robj *subject;
    unsigned char encoding;
    unsigned char direction; /* Iteration direction */
    quicklistIter *iter;
} listTypeIterator;

/* Structure for an entry while iterating over a list. */
typedef struct {
    listTypeIterator *li;
    quicklistEntry entry; /* Entry in quicklist */
} listTypeEntry;

/* Structure to hold set iteration abstraction. */
typedef struct {
    robj *subject;
    int encoding;
    int ii; /* intset iterator */
    dictIterator *di;
} setTypeIterator;

/* Structure to hold hash iteration abstraction. Note that iteration over
 * hashes involves both fields and values. Because it is possible that
 * not both are required, store pointers in the iterator to avoid
 * unnecessary memory allocation for fields/values. */
typedef struct {
    robj *subject;
    int encoding;

    unsigned char *fptr, *vptr;

    dictIterator *di;
    dictEntry *de;
} hashTypeIterator;

#include "stream.h"  /* Stream data type header file. */

#define OBJ_HASH_KEY 1
#define OBJ_HASH_VALUE 2

/*-----------------------------------------------------------------------------
 * Extern declarations
 *----------------------------------------------------------------------------*/

extern struct redisServer server;
extern struct sharedObjectsStruct shared;
extern dictType objectKeyPointerValueDictType;
extern dictType objectKeyHeapPointerValueDictType;
extern dictType setDictType;
extern dictType zsetDictType;
extern dictType clusterNodesDictType;
extern dictType clusterNodesBlackListDictType;
extern dictType dbDictType;
extern dictType shaScriptObjectDictType;
extern double R_Zero, R_PosInf, R_NegInf, R_Nan;
extern dictType hashDictType;
extern dictType replScriptCacheDictType;
extern dictType keyptrDictType;
extern dictType modulesDictType;

/*-----------------------------------------------------------------------------
 * Functions prototypes
 *----------------------------------------------------------------------------*/

/* Modules */
void moduleInitModulesSystem(void);
int moduleLoad(const char *path, void **argv, int argc);
void moduleLoadFromQueue(void);
int *moduleGetCommandKeysViaAPI(struct redisCommand *cmd, robj **argv, int argc, int *numkeys);
moduleType *moduleTypeLookupModuleByID(uint64_t id);
void moduleTypeNameByID(char *name, uint64_t moduleid);
void moduleFreeContext(struct RedisModuleCtx *ctx);
void unblockClientFromModule(client *c);
void moduleHandleBlockedClients(void);
void moduleBlockedClientTimedOut(client *c);
void moduleBlockedClientPipeReadable(aeEventLoop *el, int fd, void *privdata, int mask);
size_t moduleCount(void);
void moduleAcquireGIL(void);
void moduleReleaseGIL(void);
void moduleNotifyKeyspaceEvent(int type, const char *event, robj *key, int dbid);
void moduleCallCommandFilters(client *c);
<<<<<<< HEAD
sds modulesCollectInfo(sds info, sds section, int for_crash_report, int sections);
=======
void ModuleForkDoneHandler(int exitcode, int bysignal);
int TerminateModuleForkChild(int child_pid, int wait);
ssize_t rdbSaveModulesAux(rio *rdb, int when);
int moduleAllDatatypesHandleErrors();
>>>>>>> a9628142

/* Utils */
long long ustime(void);
long long mstime(void);
void getRandomHexChars(char *p, size_t len);
void getRandomBytes(unsigned char *p, size_t len);
uint64_t crc64(uint64_t crc, const unsigned char *s, uint64_t l);
void exitFromChild(int retcode);
size_t redisPopcount(void *s, long count);
void redisSetProcTitle(char *title);

/* networking.c -- Networking and Client related operations */
client *createClient(int fd);
void closeTimedoutClients(void);
void freeClient(client *c);
void freeClientAsync(client *c);
void resetClient(client *c);
void sendReplyToClient(aeEventLoop *el, int fd, void *privdata, int mask);
void *addReplyDeferredLen(client *c);
void setDeferredArrayLen(client *c, void *node, long length);
void setDeferredMapLen(client *c, void *node, long length);
void setDeferredSetLen(client *c, void *node, long length);
void setDeferredAttributeLen(client *c, void *node, long length);
void setDeferredPushLen(client *c, void *node, long length);
void processInputBuffer(client *c);
void processInputBufferAndReplicate(client *c);
void processGopherRequest(client *c);
void acceptHandler(aeEventLoop *el, int fd, void *privdata, int mask);
void acceptTcpHandler(aeEventLoop *el, int fd, void *privdata, int mask);
void acceptUnixHandler(aeEventLoop *el, int fd, void *privdata, int mask);
void readQueryFromClient(aeEventLoop *el, int fd, void *privdata, int mask);
void addReplyNull(client *c);
void addReplyNullArray(client *c);
void addReplyBool(client *c, int b);
void addReplyVerbatim(client *c, const char *s, size_t len, const char *ext);
void addReplyProto(client *c, const char *s, size_t len);
void AddReplyFromClient(client *c, client *src);
void addReplyBulk(client *c, robj *obj);
void addReplyBulkCString(client *c, const char *s);
void addReplyBulkCBuffer(client *c, const void *p, size_t len);
void addReplyBulkLongLong(client *c, long long ll);
void addReply(client *c, robj *obj);
void addReplySds(client *c, sds s);
void addReplyBulkSds(client *c, sds s);
void addReplyError(client *c, const char *err);
void addReplyStatus(client *c, const char *status);
void addReplyDouble(client *c, double d);
void addReplyHumanLongDouble(client *c, long double d);
void addReplyLongLong(client *c, long long ll);
void addReplyArrayLen(client *c, long length);
void addReplyMapLen(client *c, long length);
void addReplySetLen(client *c, long length);
void addReplyAttributeLen(client *c, long length);
void addReplyPushLen(client *c, long length);
void addReplyHelp(client *c, const char **help);
void addReplySubcommandSyntaxError(client *c);
void addReplyLoadedModules(client *c);
void copyClientOutputBuffer(client *dst, client *src);
size_t sdsZmallocSize(sds s);
size_t getStringObjectSdsUsedMemory(robj *o);
void freeClientReplyValue(void *o);
void *dupClientReplyValue(void *o);
void getClientsMaxBuffers(unsigned long *longest_output_list,
                          unsigned long *biggest_input_buffer);
char *getClientPeerId(client *client);
sds catClientInfoString(sds s, client *client);
sds getAllClientsInfoString(int type);
void rewriteClientCommandVector(client *c, int argc, ...);
void rewriteClientCommandArgument(client *c, int i, robj *newval);
void replaceClientCommandVector(client *c, int argc, robj **argv);
unsigned long getClientOutputBufferMemoryUsage(client *c);
void freeClientsInAsyncFreeQueue(void);
void asyncCloseClientOnOutputBufferLimitReached(client *c);
int getClientType(client *c);
int getClientTypeByName(char *name);
char *getClientTypeName(int class);
void flushSlavesOutputBuffers(void);
void disconnectSlaves(void);
int listenToPort(int port, int *fds, int *count);
void pauseClients(mstime_t duration);
int clientsArePaused(void);
int processEventsWhileBlocked(void);
int handleClientsWithPendingWrites(void);
int handleClientsWithPendingWritesUsingThreads(void);
int handleClientsWithPendingReadsUsingThreads(void);
int stopThreadedIOIfNeeded(void);
int clientHasPendingReplies(client *c);
void unlinkClient(client *c);
int writeToClient(int fd, client *c, int handler_installed);
void linkClient(client *c);
void protectClient(client *c);
void unprotectClient(client *c);
void initThreadedIO(void);
client *lookupClientByID(uint64_t id);

#ifdef __GNUC__
void addReplyErrorFormat(client *c, const char *fmt, ...)
    __attribute__((format(printf, 2, 3)));
void addReplyStatusFormat(client *c, const char *fmt, ...)
    __attribute__((format(printf, 2, 3)));
#else
void addReplyErrorFormat(client *c, const char *fmt, ...);
void addReplyStatusFormat(client *c, const char *fmt, ...);
#endif

/* Client side caching (tracking mode) */
void enableTracking(client *c, uint64_t redirect_to);
void disableTracking(client *c);
void trackingRememberKeys(client *c);
void trackingInvalidateKey(robj *keyobj);
void trackingInvalidateKeysOnFlush(int dbid);
void trackingLimitUsedSlots(void);
unsigned long long trackingGetUsedSlots(void);

/* List data type */
void listTypeTryConversion(robj *subject, robj *value);
void listTypePush(robj *subject, robj *value, int where);
robj *listTypePop(robj *subject, int where);
unsigned long listTypeLength(const robj *subject);
listTypeIterator *listTypeInitIterator(robj *subject, long index, unsigned char direction);
void listTypeReleaseIterator(listTypeIterator *li);
int listTypeNext(listTypeIterator *li, listTypeEntry *entry);
robj *listTypeGet(listTypeEntry *entry);
void listTypeInsert(listTypeEntry *entry, robj *value, int where);
int listTypeEqual(listTypeEntry *entry, robj *o);
void listTypeDelete(listTypeIterator *iter, listTypeEntry *entry);
void listTypeConvert(robj *subject, int enc);
void unblockClientWaitingData(client *c);
void popGenericCommand(client *c, int where);

/* MULTI/EXEC/WATCH... */
void unwatchAllKeys(client *c);
void initClientMultiState(client *c);
void freeClientMultiState(client *c);
void queueMultiCommand(client *c);
void touchWatchedKey(redisDb *db, robj *key);
void touchWatchedKeysOnFlush(int dbid);
void discardTransaction(client *c);
void flagTransaction(client *c);
void execCommandPropagateMulti(client *c);

/* Redis object implementation */
void decrRefCount(robj *o);
void decrRefCountVoid(void *o);
void incrRefCount(robj *o);
robj *makeObjectShared(robj *o);
robj *resetRefCount(robj *obj);
void freeStringObject(robj *o);
void freeListObject(robj *o);
void freeSetObject(robj *o);
void freeZsetObject(robj *o);
void freeHashObject(robj *o);
robj *createObject(int type, void *ptr);
robj *createStringObject(const char *ptr, size_t len);
robj *createRawStringObject(const char *ptr, size_t len);
robj *createEmbeddedStringObject(const char *ptr, size_t len);
robj *dupStringObject(const robj *o);
int isSdsRepresentableAsLongLong(sds s, long long *llval);
int isObjectRepresentableAsLongLong(robj *o, long long *llongval);
robj *tryObjectEncoding(robj *o);
robj *getDecodedObject(robj *o);
size_t stringObjectLen(robj *o);
robj *createStringObjectFromLongLong(long long value);
robj *createStringObjectFromLongLongForValue(long long value);
robj *createStringObjectFromLongDouble(long double value, int humanfriendly);
robj *createQuicklistObject(void);
robj *createZiplistObject(void);
robj *createSetObject(void);
robj *createIntsetObject(void);
robj *createHashObject(void);
robj *createZsetObject(void);
robj *createZsetZiplistObject(void);
robj *createStreamObject(void);
robj *createModuleObject(moduleType *mt, void *value);
int getLongFromObjectOrReply(client *c, robj *o, long *target, const char *msg);
int checkType(client *c, robj *o, int type);
int getLongLongFromObjectOrReply(client *c, robj *o, long long *target, const char *msg);
int getDoubleFromObjectOrReply(client *c, robj *o, double *target, const char *msg);
int getDoubleFromObject(const robj *o, double *target);
int getLongLongFromObject(robj *o, long long *target);
int getLongDoubleFromObject(robj *o, long double *target);
int getLongDoubleFromObjectOrReply(client *c, robj *o, long double *target, const char *msg);
char *strEncoding(int encoding);
int compareStringObjects(robj *a, robj *b);
int collateStringObjects(robj *a, robj *b);
int equalStringObjects(robj *a, robj *b);
unsigned long long estimateObjectIdleTime(robj *o);
void trimStringObjectIfNeeded(robj *o);
#define sdsEncodedObject(objptr) (objptr->encoding == OBJ_ENCODING_RAW || objptr->encoding == OBJ_ENCODING_EMBSTR)

/* Synchronous I/O with timeout */
ssize_t syncWrite(int fd, char *ptr, ssize_t size, long long timeout);
ssize_t syncRead(int fd, char *ptr, ssize_t size, long long timeout);
ssize_t syncReadLine(int fd, char *ptr, ssize_t size, long long timeout);

/* Replication */
void replicationFeedSlaves(list *slaves, int dictid, robj **argv, int argc);
void replicationFeedSlavesFromMasterStream(list *slaves, char *buf, size_t buflen);
void replicationFeedMonitors(client *c, list *monitors, int dictid, robj **argv, int argc);
void updateSlavesWaitingBgsave(int bgsaveerr, int type);
void replicationCron(void);
void replicationHandleMasterDisconnection(void);
void replicationCacheMaster(client *c);
void resizeReplicationBacklog(long long newsize);
void replicationSetMaster(char *ip, int port);
void replicationUnsetMaster(void);
void refreshGoodSlavesCount(void);
void replicationScriptCacheInit(void);
void replicationScriptCacheFlush(void);
void replicationScriptCacheAdd(sds sha1);
int replicationScriptCacheExists(sds sha1);
void processClientsWaitingReplicas(void);
void unblockClientWaitingReplicas(client *c);
int replicationCountAcksByOffset(long long offset);
void replicationSendNewlineToMaster(void);
long long replicationGetSlaveOffset(void);
char *replicationGetSlaveName(client *c);
long long getPsyncInitialOffset(void);
int replicationSetupSlaveForFullResync(client *slave, long long offset);
void changeReplicationId(void);
void clearReplicationId2(void);
void chopReplicationBacklog(void);
void replicationCacheMasterUsingMyself(void);
void feedReplicationBacklog(void *ptr, size_t len);

/* Generic persistence functions */
void startLoadingFile(FILE* fp, char* filename);
void startLoading(size_t size);
void loadingProgress(off_t pos);
void stopLoading(void);

#define DISK_ERROR_TYPE_AOF 1       /* Don't accept writes: AOF errors. */
#define DISK_ERROR_TYPE_RDB 2       /* Don't accept writes: RDB errors. */
#define DISK_ERROR_TYPE_NONE 0      /* No problems, we can accept writes. */
int writeCommandsDeniedByDiskError(void);

/* RDB persistence */
#include "rdb.h"
int rdbSaveRio(rio *rdb, int *error, int flags, rdbSaveInfo *rsi);
void killRDBChild(void);

/* AOF persistence */
void flushAppendOnlyFile(int force);
void feedAppendOnlyFile(struct redisCommand *cmd, int dictid, robj **argv, int argc);
void aofRemoveTempFile(pid_t childpid);
int rewriteAppendOnlyFileBackground(void);
int loadAppendOnlyFile(char *filename);
void stopAppendOnly(void);
int startAppendOnly(void);
void backgroundRewriteDoneHandler(int exitcode, int bysignal);
void aofRewriteBufferReset(void);
unsigned long aofRewriteBufferSize(void);
ssize_t aofReadDiffFromParent(void);
void killAppendOnlyChild(void);

/* Child info */
void openChildInfoPipe(void);
void closeChildInfoPipe(void);
void sendChildInfo(int process_type);
void receiveChildInfo(void);

/* Fork helpers */
int redisFork();
int hasActiveChildProcess();
void sendChildCOWInfo(int ptype, char *pname);

/* acl.c -- Authentication related prototypes. */
extern rax *Users;
extern user *DefaultUser;
void ACLInit(void);
/* Return values for ACLCheckUserCredentials(). */
#define ACL_OK 0
#define ACL_DENIED_CMD 1
#define ACL_DENIED_KEY 2
int ACLCheckUserCredentials(robj *username, robj *password);
int ACLAuthenticateUser(client *c, robj *username, robj *password);
unsigned long ACLGetCommandID(const char *cmdname);
user *ACLGetUserByName(const char *name, size_t namelen);
int ACLCheckCommandPerm(client *c);
int ACLSetUser(user *u, const char *op, ssize_t oplen);
sds ACLDefaultUserFirstPassword(void);
uint64_t ACLGetCommandCategoryFlagByName(const char *name);
int ACLAppendUserForLoading(sds *argv, int argc, int *argc_err);
char *ACLSetUserStringError(void);
int ACLLoadConfiguredUsers(void);
sds ACLDescribeUser(user *u);
void ACLLoadUsersAtStartup(void);
void addReplyCommandCategories(client *c, struct redisCommand *cmd);

/* Sorted sets data type */

/* Input flags. */
#define ZADD_NONE 0
#define ZADD_INCR (1<<0)    /* Increment the score instead of setting it. */
#define ZADD_NX (1<<1)      /* Don't touch elements not already existing. */
#define ZADD_XX (1<<2)      /* Only touch elements already existing. */

/* Output flags. */
#define ZADD_NOP (1<<3)     /* Operation not performed because of conditionals.*/
#define ZADD_NAN (1<<4)     /* Only touch elements already existing. */
#define ZADD_ADDED (1<<5)   /* The element was new and was added. */
#define ZADD_UPDATED (1<<6) /* The element already existed, score updated. */

/* Flags only used by the ZADD command but not by zsetAdd() API: */
#define ZADD_CH (1<<16)      /* Return num of elements added or updated. */

/* Struct to hold a inclusive/exclusive range spec by score comparison. */
typedef struct {
    double min, max;
    int minex, maxex; /* are min or max exclusive? */
} zrangespec;

/* Struct to hold an inclusive/exclusive range spec by lexicographic comparison. */
typedef struct {
    sds min, max;     /* May be set to shared.(minstring|maxstring) */
    int minex, maxex; /* are min or max exclusive? */
} zlexrangespec;

zskiplist *zslCreate(void);
void zslFree(zskiplist *zsl);
zskiplistNode *zslInsert(zskiplist *zsl, double score, sds ele);
unsigned char *zzlInsert(unsigned char *zl, sds ele, double score);
int zslDelete(zskiplist *zsl, double score, sds ele, zskiplistNode **node);
zskiplistNode *zslFirstInRange(zskiplist *zsl, zrangespec *range);
zskiplistNode *zslLastInRange(zskiplist *zsl, zrangespec *range);
double zzlGetScore(unsigned char *sptr);
void zzlNext(unsigned char *zl, unsigned char **eptr, unsigned char **sptr);
void zzlPrev(unsigned char *zl, unsigned char **eptr, unsigned char **sptr);
unsigned char *zzlFirstInRange(unsigned char *zl, zrangespec *range);
unsigned char *zzlLastInRange(unsigned char *zl, zrangespec *range);
unsigned long zsetLength(const robj *zobj);
void zsetConvert(robj *zobj, int encoding);
void zsetConvertToZiplistIfNeeded(robj *zobj, size_t maxelelen);
int zsetScore(robj *zobj, sds member, double *score);
unsigned long zslGetRank(zskiplist *zsl, double score, sds o);
int zsetAdd(robj *zobj, double score, sds ele, int *flags, double *newscore);
long zsetRank(robj *zobj, sds ele, int reverse);
int zsetDel(robj *zobj, sds ele);
void genericZpopCommand(client *c, robj **keyv, int keyc, int where, int emitkey, robj *countarg);
sds ziplistGetObject(unsigned char *sptr);
int zslValueGteMin(double value, zrangespec *spec);
int zslValueLteMax(double value, zrangespec *spec);
void zslFreeLexRange(zlexrangespec *spec);
int zslParseLexRange(robj *min, robj *max, zlexrangespec *spec);
unsigned char *zzlFirstInLexRange(unsigned char *zl, zlexrangespec *range);
unsigned char *zzlLastInLexRange(unsigned char *zl, zlexrangespec *range);
zskiplistNode *zslFirstInLexRange(zskiplist *zsl, zlexrangespec *range);
zskiplistNode *zslLastInLexRange(zskiplist *zsl, zlexrangespec *range);
int zzlLexValueGteMin(unsigned char *p, zlexrangespec *spec);
int zzlLexValueLteMax(unsigned char *p, zlexrangespec *spec);
int zslLexValueGteMin(sds value, zlexrangespec *spec);
int zslLexValueLteMax(sds value, zlexrangespec *spec);

/* Core functions */
int getMaxmemoryState(size_t *total, size_t *logical, size_t *tofree, float *level);
size_t freeMemoryGetNotCountedMemory();
int freeMemoryIfNeeded(void);
int freeMemoryIfNeededAndSafe(void);
int processCommand(client *c);
void setupSignalHandlers(void);
struct redisCommand *lookupCommand(sds name);
struct redisCommand *lookupCommandByCString(char *s);
struct redisCommand *lookupCommandOrOriginal(sds name);
void call(client *c, int flags);
void propagate(struct redisCommand *cmd, int dbid, robj **argv, int argc, int flags);
void alsoPropagate(struct redisCommand *cmd, int dbid, robj **argv, int argc, int target);
void forceCommandPropagation(client *c, int flags);
void preventCommandPropagation(client *c);
void preventCommandAOF(client *c);
void preventCommandReplication(client *c);
int prepareForShutdown();
#ifdef __GNUC__
void serverLog(int level, const char *fmt, ...)
    __attribute__((format(printf, 2, 3)));
#else
void serverLog(int level, const char *fmt, ...);
#endif
void serverLogRaw(int level, const char *msg);
void serverLogFromHandler(int level, const char *msg);
void usage(void);
void updateDictResizePolicy(void);
int htNeedsResize(dict *dict);
void populateCommandTable(void);
void resetCommandTableStats(void);
void adjustOpenFilesLimit(void);
void closeListeningSockets(int unlink_unix_socket);
void updateCachedTime(void);
void resetServerStats(void);
void activeDefragCycle(void);
unsigned int getLRUClock(void);
unsigned int LRU_CLOCK(void);
const char *evictPolicyToString(void);
struct redisMemOverhead *getMemoryOverheadData(void);
void freeMemoryOverheadData(struct redisMemOverhead *mh);

#define RESTART_SERVER_NONE 0
#define RESTART_SERVER_GRACEFULLY (1<<0)     /* Do proper shutdown. */
#define RESTART_SERVER_CONFIG_REWRITE (1<<1) /* CONFIG REWRITE before restart.*/
int restartServer(int flags, mstime_t delay);

/* Set data type */
robj *setTypeCreate(sds value);
int setTypeAdd(robj *subject, sds value);
int setTypeRemove(robj *subject, sds value);
int setTypeIsMember(robj *subject, sds value);
setTypeIterator *setTypeInitIterator(robj *subject);
void setTypeReleaseIterator(setTypeIterator *si);
int setTypeNext(setTypeIterator *si, sds *sdsele, int64_t *llele);
sds setTypeNextObject(setTypeIterator *si);
int setTypeRandomElement(robj *setobj, sds *sdsele, int64_t *llele);
unsigned long setTypeRandomElements(robj *set, unsigned long count, robj *aux_set);
unsigned long setTypeSize(const robj *subject);
void setTypeConvert(robj *subject, int enc);

/* Hash data type */
#define HASH_SET_TAKE_FIELD (1<<0)
#define HASH_SET_TAKE_VALUE (1<<1)
#define HASH_SET_COPY 0

void hashTypeConvert(robj *o, int enc);
void hashTypeTryConversion(robj *subject, robj **argv, int start, int end);
int hashTypeExists(robj *o, sds key);
int hashTypeDelete(robj *o, sds key);
unsigned long hashTypeLength(const robj *o);
hashTypeIterator *hashTypeInitIterator(robj *subject);
void hashTypeReleaseIterator(hashTypeIterator *hi);
int hashTypeNext(hashTypeIterator *hi);
void hashTypeCurrentFromZiplist(hashTypeIterator *hi, int what,
                                unsigned char **vstr,
                                unsigned int *vlen,
                                long long *vll);
sds hashTypeCurrentFromHashTable(hashTypeIterator *hi, int what);
void hashTypeCurrentObject(hashTypeIterator *hi, int what, unsigned char **vstr, unsigned int *vlen, long long *vll);
sds hashTypeCurrentObjectNewSds(hashTypeIterator *hi, int what);
robj *hashTypeLookupWriteOrCreate(client *c, robj *key);
robj *hashTypeGetValueObject(robj *o, sds field);
int hashTypeSet(robj *o, sds field, sds value, int flags);

/* Pub / Sub */
int pubsubUnsubscribeAllChannels(client *c, int notify);
int pubsubUnsubscribeAllPatterns(client *c, int notify);
void freePubsubPattern(void *p);
int listMatchPubsubPattern(void *a, void *b);
int pubsubPublishMessage(robj *channel, robj *message);
void addReplyPubsubMessage(client *c, robj *channel, robj *msg);

/* Keyspace events notification */
void notifyKeyspaceEvent(int type, char *event, robj *key, int dbid);
int keyspaceEventsStringToFlags(char *classes);
sds keyspaceEventsFlagsToString(int flags);

/* Configuration */
void loadServerConfig(char *filename, char *options);
void appendServerSaveParams(time_t seconds, int changes);
void resetServerSaveParams(void);
struct rewriteConfigState; /* Forward declaration to export API. */
void rewriteConfigRewriteLine(struct rewriteConfigState *state, const char *option, sds line, int force);
int rewriteConfig(char *path);

/* db.c -- Keyspace access API */
int removeExpire(redisDb *db, robj *key);
void propagateExpire(redisDb *db, robj *key, int lazy);
int expireIfNeeded(redisDb *db, robj *key);
long long getExpire(redisDb *db, robj *key);
void setExpire(client *c, redisDb *db, robj *key, long long when);
robj *lookupKey(redisDb *db, robj *key, int flags);
robj *lookupKeyRead(redisDb *db, robj *key);
robj *lookupKeyWrite(redisDb *db, robj *key);
robj *lookupKeyReadOrReply(client *c, robj *key, robj *reply);
robj *lookupKeyWriteOrReply(client *c, robj *key, robj *reply);
robj *lookupKeyReadWithFlags(redisDb *db, robj *key, int flags);
robj *objectCommandLookup(client *c, robj *key);
robj *objectCommandLookupOrReply(client *c, robj *key, robj *reply);
void objectSetLRUOrLFU(robj *val, long long lfu_freq, long long lru_idle,
                       long long lru_clock);
#define LOOKUP_NONE 0
#define LOOKUP_NOTOUCH (1<<0)
void dbAdd(redisDb *db, robj *key, robj *val);
void dbOverwrite(redisDb *db, robj *key, robj *val);
void setKey(redisDb *db, robj *key, robj *val);
int dbExists(redisDb *db, robj *key);
robj *dbRandomKey(redisDb *db);
int dbSyncDelete(redisDb *db, robj *key);
int dbDelete(redisDb *db, robj *key);
robj *dbUnshareStringValue(redisDb *db, robj *key, robj *o);

#define EMPTYDB_NO_FLAGS 0      /* No flags. */
#define EMPTYDB_ASYNC (1<<0)    /* Reclaim memory in another thread. */
long long emptyDb(int dbnum, int flags, void(callback)(void*));
long long emptyDbGeneric(redisDb *dbarray, int dbnum, int flags, void(callback)(void*));
long long dbTotalServerKeyCount();

int selectDb(client *c, int id);
void signalModifiedKey(redisDb *db, robj *key);
void signalFlushedDb(int dbid);
unsigned int getKeysInSlot(unsigned int hashslot, robj **keys, unsigned int count);
unsigned int countKeysInSlot(unsigned int hashslot);
unsigned int delKeysInSlot(unsigned int hashslot);
int verifyClusterConfigWithData(void);
void scanGenericCommand(client *c, robj *o, unsigned long cursor);
int parseScanCursorOrReply(client *c, robj *o, unsigned long *cursor);
void slotToKeyAdd(robj *key);
void slotToKeyDel(robj *key);
void slotToKeyFlush(void);
int dbAsyncDelete(redisDb *db, robj *key);
void emptyDbAsync(redisDb *db);
void slotToKeyFlushAsync(void);
size_t lazyfreeGetPendingObjectsCount(void);
void freeObjAsync(robj *o);

/* API to get key arguments from commands */
int *getKeysFromCommand(struct redisCommand *cmd, robj **argv, int argc, int *numkeys);
void getKeysFreeResult(int *result);
int *zunionInterGetKeys(struct redisCommand *cmd,robj **argv, int argc, int *numkeys);
int *evalGetKeys(struct redisCommand *cmd, robj **argv, int argc, int *numkeys);
int *sortGetKeys(struct redisCommand *cmd, robj **argv, int argc, int *numkeys);
int *migrateGetKeys(struct redisCommand *cmd, robj **argv, int argc, int *numkeys);
int *georadiusGetKeys(struct redisCommand *cmd, robj **argv, int argc, int *numkeys);
int *xreadGetKeys(struct redisCommand *cmd, robj **argv, int argc, int *numkeys);

/* Cluster */
void clusterInit(void);
unsigned short crc16(const char *buf, int len);
unsigned int keyHashSlot(char *key, int keylen);
void clusterCron(void);
void clusterPropagatePublish(robj *channel, robj *message);
void migrateCloseTimedoutSockets(void);
void clusterBeforeSleep(void);
int clusterSendModuleMessageToTarget(const char *target, uint64_t module_id, uint8_t type, unsigned char *payload, uint32_t len);

/* Sentinel */
void initSentinelConfig(void);
void initSentinel(void);
void sentinelTimer(void);
char *sentinelHandleConfiguration(char **argv, int argc);
void sentinelIsRunning(void);

/* redis-check-rdb & aof */
int redis_check_rdb(char *rdbfilename, FILE *fp);
int redis_check_rdb_main(int argc, char **argv, FILE *fp);
int redis_check_aof_main(int argc, char **argv);

/* Scripting */
void scriptingInit(int setup);
int ldbRemoveChild(pid_t pid);
void ldbKillForkedSessions(void);
int ldbPendingChildren(void);
sds luaCreateFunction(client *c, lua_State *lua, robj *body);

/* Blocked clients */
void processUnblockedClients(void);
void blockClient(client *c, int btype);
void unblockClient(client *c);
void queueClientForReprocessing(client *c);
void replyToBlockedClientTimedOut(client *c);
int getTimeoutFromObjectOrReply(client *c, robj *object, mstime_t *timeout, int unit);
void disconnectAllBlockedClients(void);
void handleClientsBlockedOnKeys(void);
void signalKeyAsReady(redisDb *db, robj *key);
void blockForKeys(client *c, int btype, robj **keys, int numkeys, mstime_t timeout, robj *target, streamID *ids);

/* expire.c -- Handling of expired keys */
void activeExpireCycle(int type);
void expireSlaveKeys(void);
void rememberSlaveKeyWithExpire(redisDb *db, robj *key);
void flushSlaveKeysWithExpireList(void);
size_t getSlaveKeyWithExpireCount(void);

/* evict.c -- maxmemory handling and LRU eviction. */
void evictionPoolAlloc(void);
#define LFU_INIT_VAL 5
unsigned long LFUGetTimeInMinutes(void);
uint8_t LFULogIncr(uint8_t value);
unsigned long LFUDecrAndReturn(robj *o);

/* Keys hashing / comparison functions for dict.c hash tables. */
uint64_t dictSdsHash(const void *key);
int dictSdsKeyCompare(void *privdata, const void *key1, const void *key2);
void dictSdsDestructor(void *privdata, void *val);

/* Git SHA1 */
char *redisGitSHA1(void);
char *redisGitDirty(void);
uint64_t redisBuildId(void);

/* Commands prototypes */
void authCommand(client *c);
void pingCommand(client *c);
void echoCommand(client *c);
void commandCommand(client *c);
void setCommand(client *c);
void setnxCommand(client *c);
void setexCommand(client *c);
void psetexCommand(client *c);
void getCommand(client *c);
void delCommand(client *c);
void unlinkCommand(client *c);
void existsCommand(client *c);
void setbitCommand(client *c);
void getbitCommand(client *c);
void bitfieldCommand(client *c);
void setrangeCommand(client *c);
void getrangeCommand(client *c);
void incrCommand(client *c);
void decrCommand(client *c);
void incrbyCommand(client *c);
void decrbyCommand(client *c);
void incrbyfloatCommand(client *c);
void selectCommand(client *c);
void swapdbCommand(client *c);
void randomkeyCommand(client *c);
void keysCommand(client *c);
void scanCommand(client *c);
void dbsizeCommand(client *c);
void lastsaveCommand(client *c);
void saveCommand(client *c);
void bgsaveCommand(client *c);
void bgrewriteaofCommand(client *c);
void shutdownCommand(client *c);
void moveCommand(client *c);
void renameCommand(client *c);
void renamenxCommand(client *c);
void lpushCommand(client *c);
void rpushCommand(client *c);
void lpushxCommand(client *c);
void rpushxCommand(client *c);
void linsertCommand(client *c);
void lpopCommand(client *c);
void rpopCommand(client *c);
void llenCommand(client *c);
void lindexCommand(client *c);
void lrangeCommand(client *c);
void ltrimCommand(client *c);
void typeCommand(client *c);
void lsetCommand(client *c);
void saddCommand(client *c);
void sremCommand(client *c);
void smoveCommand(client *c);
void sismemberCommand(client *c);
void scardCommand(client *c);
void spopCommand(client *c);
void srandmemberCommand(client *c);
void sinterCommand(client *c);
void sinterstoreCommand(client *c);
void sunionCommand(client *c);
void sunionstoreCommand(client *c);
void sdiffCommand(client *c);
void sdiffstoreCommand(client *c);
void sscanCommand(client *c);
void syncCommand(client *c);
void flushdbCommand(client *c);
void flushallCommand(client *c);
void sortCommand(client *c);
void lremCommand(client *c);
void rpoplpushCommand(client *c);
void infoCommand(client *c);
void mgetCommand(client *c);
void monitorCommand(client *c);
void expireCommand(client *c);
void expireatCommand(client *c);
void pexpireCommand(client *c);
void pexpireatCommand(client *c);
void getsetCommand(client *c);
void ttlCommand(client *c);
void touchCommand(client *c);
void pttlCommand(client *c);
void persistCommand(client *c);
void replicaofCommand(client *c);
void roleCommand(client *c);
void debugCommand(client *c);
void msetCommand(client *c);
void msetnxCommand(client *c);
void zaddCommand(client *c);
void zincrbyCommand(client *c);
void zrangeCommand(client *c);
void zrangebyscoreCommand(client *c);
void zrevrangebyscoreCommand(client *c);
void zrangebylexCommand(client *c);
void zrevrangebylexCommand(client *c);
void zcountCommand(client *c);
void zlexcountCommand(client *c);
void zrevrangeCommand(client *c);
void zcardCommand(client *c);
void zremCommand(client *c);
void zscoreCommand(client *c);
void zremrangebyscoreCommand(client *c);
void zremrangebylexCommand(client *c);
void zpopminCommand(client *c);
void zpopmaxCommand(client *c);
void bzpopminCommand(client *c);
void bzpopmaxCommand(client *c);
void multiCommand(client *c);
void execCommand(client *c);
void discardCommand(client *c);
void blpopCommand(client *c);
void brpopCommand(client *c);
void brpoplpushCommand(client *c);
void appendCommand(client *c);
void strlenCommand(client *c);
void zrankCommand(client *c);
void zrevrankCommand(client *c);
void hsetCommand(client *c);
void hsetnxCommand(client *c);
void hgetCommand(client *c);
void hmsetCommand(client *c);
void hmgetCommand(client *c);
void hdelCommand(client *c);
void hlenCommand(client *c);
void hstrlenCommand(client *c);
void zremrangebyrankCommand(client *c);
void zunionstoreCommand(client *c);
void zinterstoreCommand(client *c);
void zscanCommand(client *c);
void hkeysCommand(client *c);
void hvalsCommand(client *c);
void hgetallCommand(client *c);
void hexistsCommand(client *c);
void hscanCommand(client *c);
void configCommand(client *c);
void hincrbyCommand(client *c);
void hincrbyfloatCommand(client *c);
void subscribeCommand(client *c);
void unsubscribeCommand(client *c);
void psubscribeCommand(client *c);
void punsubscribeCommand(client *c);
void publishCommand(client *c);
void pubsubCommand(client *c);
void watchCommand(client *c);
void unwatchCommand(client *c);
void clusterCommand(client *c);
void restoreCommand(client *c);
void migrateCommand(client *c);
void askingCommand(client *c);
void readonlyCommand(client *c);
void readwriteCommand(client *c);
void dumpCommand(client *c);
void objectCommand(client *c);
void memoryCommand(client *c);
void clientCommand(client *c);
void helloCommand(client *c);
void evalCommand(client *c);
void evalShaCommand(client *c);
void scriptCommand(client *c);
void timeCommand(client *c);
void bitopCommand(client *c);
void bitcountCommand(client *c);
void bitposCommand(client *c);
void replconfCommand(client *c);
void waitCommand(client *c);
void geoencodeCommand(client *c);
void geodecodeCommand(client *c);
void georadiusbymemberCommand(client *c);
void georadiusbymemberroCommand(client *c);
void georadiusCommand(client *c);
void georadiusroCommand(client *c);
void geoaddCommand(client *c);
void geohashCommand(client *c);
void geoposCommand(client *c);
void geodistCommand(client *c);
void pfselftestCommand(client *c);
void pfaddCommand(client *c);
void pfcountCommand(client *c);
void pfmergeCommand(client *c);
void pfdebugCommand(client *c);
void latencyCommand(client *c);
void moduleCommand(client *c);
void securityWarningCommand(client *c);
void xaddCommand(client *c);
void xrangeCommand(client *c);
void xrevrangeCommand(client *c);
void xlenCommand(client *c);
void xreadCommand(client *c);
void xgroupCommand(client *c);
void xsetidCommand(client *c);
void xackCommand(client *c);
void xpendingCommand(client *c);
void xclaimCommand(client *c);
void xinfoCommand(client *c);
void xdelCommand(client *c);
void xtrimCommand(client *c);
void lolwutCommand(client *c);
void aclCommand(client *c);

#if defined(__GNUC__)
void *calloc(size_t count, size_t size) __attribute__ ((deprecated));
void free(void *ptr) __attribute__ ((deprecated));
void *malloc(size_t size) __attribute__ ((deprecated));
void *realloc(void *ptr, size_t size) __attribute__ ((deprecated));
#endif

/* Debugging stuff */
void _serverAssertWithInfo(const client *c, const robj *o, const char *estr, const char *file, int line);
void _serverAssert(const char *estr, const char *file, int line);
void _serverPanic(const char *file, int line, const char *msg, ...);
void bugReportStart(void);
void serverLogObjectDebugInfo(const robj *o);
void sigsegvHandler(int sig, siginfo_t *info, void *secret);
sds genRedisInfoString(char *section);
sds genModulesInfoString(sds info);
void enableWatchdog(int period);
void disableWatchdog(void);
void watchdogScheduleSignal(int period);
void serverLogHexDump(int level, char *descr, void *value, size_t len);
int memtest_preserving_test(unsigned long *m, size_t bytes, int passes);
void mixDigest(unsigned char *digest, void *ptr, size_t len);
void xorDigest(unsigned char *digest, void *ptr, size_t len);
int populateCommandTableParseFlags(struct redisCommand *c, char *strflags);

#define redisDebug(fmt, ...) \
    printf("DEBUG %s:%d > " fmt "\n", __FILE__, __LINE__, __VA_ARGS__)
#define redisDebugMark() \
    printf("-- MARK %s:%d --\n", __FILE__, __LINE__)

#endif<|MERGE_RESOLUTION|>--- conflicted
+++ resolved
@@ -1551,14 +1551,11 @@
 void moduleReleaseGIL(void);
 void moduleNotifyKeyspaceEvent(int type, const char *event, robj *key, int dbid);
 void moduleCallCommandFilters(client *c);
-<<<<<<< HEAD
-sds modulesCollectInfo(sds info, sds section, int for_crash_report, int sections);
-=======
 void ModuleForkDoneHandler(int exitcode, int bysignal);
 int TerminateModuleForkChild(int child_pid, int wait);
 ssize_t rdbSaveModulesAux(rio *rdb, int when);
 int moduleAllDatatypesHandleErrors();
->>>>>>> a9628142
+sds modulesCollectInfo(sds info, sds section, int for_crash_report, int sections);
 
 /* Utils */
 long long ustime(void);
